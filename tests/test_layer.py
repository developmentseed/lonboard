import geopandas as gpd
import numpy as np
import pytest
import shapely
from traitlets import TraitError

from lonboard import ScatterplotLayer
from lonboard.experimental import DataFilterExtension


def test_accessor_length_validation():
    """Accessor length must match table length"""
    points = shapely.points([1, 2], [3, 4])
    gdf = gpd.GeoDataFrame(geometry=points)

    with pytest.raises(TraitError, match="same length as table"):
        _layer = ScatterplotLayer.from_geopandas(gdf, get_radius=np.array([1]))

    with pytest.raises(TraitError, match="same length as table"):
        _layer = ScatterplotLayer.from_geopandas(gdf, get_radius=np.array([1, 2, 3]))

    _layer = ScatterplotLayer.from_geopandas(gdf, get_radius=np.array([1, 2]))


def test_accessor_length_validation_extension():
    """Accessor length must match table length"""
    points = shapely.points([1, 2], [3, 4])
    gdf = gpd.GeoDataFrame(geometry=points)
    extension = DataFilterExtension()

    with pytest.raises(TraitError, match="same length as table"):
        _layer = ScatterplotLayer.from_geopandas(
            gdf, extensions=[extension], get_filter_value=np.array([1])
        )

    with pytest.raises(TraitError, match="same length as table"):
        _layer = ScatterplotLayer.from_geopandas(
            gdf, extensions=[extension], get_filter_value=np.array([1, 2, 3])
        )

    _layer = ScatterplotLayer.from_geopandas(
        gdf, extensions=[extension], get_radius=np.array([1, 2])
    )


def test_layer_fails_with_unexpected_argument():
    points = shapely.points([1, 2], [3, 4])
    gdf = gpd.GeoDataFrame(geometry=points)

    with pytest.raises(TypeError, match="unexpected keyword argument"):
<<<<<<< HEAD
        ScatterplotLayer.from_geopandas(gdf, unknown_keyword="foo")


def test_layer_from_geoarrow_pyarrow():
    ga = pytest.importorskip("geoarrow.pyarrow")
    import pyarrow as pa

    points = gpd.GeoSeries(shapely.points([1, 2], [3, 4]))

    # convert to geoarrow.pyarrow Table (currently requires to ensure interleaved
    # coordinates manually)
    points = ga.with_coord_type(ga.as_geoarrow(points), ga.CoordType.INTERLEAVED)
    table = pa.table({"geometry": points})

    _layer = ScatterplotLayer(table=table)
=======
        _layer = ScatterplotLayer.from_geopandas(gdf, unknown_keyword="foo")


def test_layer_outside_4326_range():
    # Table outside of epsg:4326 range
    points = shapely.points([1000000, 2000000], [3000000, 4000000])
    gdf = gpd.GeoDataFrame(geometry=points)

    with pytest.raises(ValueError, match="outside of WGS84 bounds"):
        _layer = ScatterplotLayer.from_geopandas(gdf)
>>>>>>> 655e55d9
<|MERGE_RESOLUTION|>--- conflicted
+++ resolved
@@ -48,8 +48,16 @@
     gdf = gpd.GeoDataFrame(geometry=points)
 
     with pytest.raises(TypeError, match="unexpected keyword argument"):
-<<<<<<< HEAD
         ScatterplotLayer.from_geopandas(gdf, unknown_keyword="foo")
+
+
+def test_layer_outside_4326_range():
+    # Table outside of epsg:4326 range
+    points = shapely.points([1000000, 2000000], [3000000, 4000000])
+    gdf = gpd.GeoDataFrame(geometry=points)
+
+    with pytest.raises(ValueError, match="outside of WGS84 bounds"):
+        _layer = ScatterplotLayer.from_geopandas(gdf)
 
 
 def test_layer_from_geoarrow_pyarrow():
@@ -63,16 +71,4 @@
     points = ga.with_coord_type(ga.as_geoarrow(points), ga.CoordType.INTERLEAVED)
     table = pa.table({"geometry": points})
 
-    _layer = ScatterplotLayer(table=table)
-=======
-        _layer = ScatterplotLayer.from_geopandas(gdf, unknown_keyword="foo")
-
-
-def test_layer_outside_4326_range():
-    # Table outside of epsg:4326 range
-    points = shapely.points([1000000, 2000000], [3000000, 4000000])
-    gdf = gpd.GeoDataFrame(geometry=points)
-
-    with pytest.raises(ValueError, match="outside of WGS84 bounds"):
-        _layer = ScatterplotLayer.from_geopandas(gdf)
->>>>>>> 655e55d9
+    _layer = ScatterplotLayer(table=table)