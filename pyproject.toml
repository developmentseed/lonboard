--- conflicted
+++ resolved
@@ -34,15 +34,9 @@
 anywidget = "^0.9.0"
 # Minimum version for generic type hints
 traitlets = ">=5.10"
-<<<<<<< HEAD
-arro3-core = ">=0.4.0-beta.2"
-arro3-io = ">=0.4.0-beta.2"
-arro3-compute = ">=0.4.0-beta.2"
-=======
 arro3-core = ">=0.4.0-beta.4"
 arro3-io = ">=0.4.0-beta.4"
 arro3-compute = ">=0.4.0-beta.4"
->>>>>>> 4c29afd6
 ipywidgets = ">=7.6.0"
 numpy = ">=1.14"
 # The same version pin as geopandas
@@ -63,11 +57,7 @@
 
 [tool.poetry.group.dev.dependencies]
 duckdb = ">=0.10.2"
-<<<<<<< HEAD
 fiona = "<1.10"
-=======
-fiona = "<1.10.0"
->>>>>>> 4c29afd6
 geoarrow-pyarrow = ">=0.1.1"
 geoarrow-rust-core = ">=0.3.0"
 geodatasets = ">=2023.12.0"
