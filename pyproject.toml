[project]
name = "lonboard"
version = "0.10.3"
description = "Fast, interactive geospatial data visualization in Jupyter."
authors = [{ name = "Kyle Barron", email = "kyle@developmentseed.org" }]
license = "MIT"
readme = "README.md"
requires-python = ">=3.9"
dependencies = [
    "anywidget~=0.9.0",
    # Version in Colab as of October 2024
    # Upgrading to 5.10 would be ideal to enable generic types
    "traitlets>=5.7.1",
    "arro3-core>=0.4.1",
    "arro3-io>=0.4.1",
    "arro3-compute>=0.4.1",
    "ipywidgets>=7.6.0",
    "numpy>=1.14",
    # The same version pin as geopandas
    "pyproj>=3.3",
    "typing-extensions~=4.6.0; python_version < '3.12'",
]
keywords = [
    "GIS",
    "cartography",
    "visualization",
    "geopandas",
    "pandas",
    "shapely",
]
classifiers = [
    "Development Status :: 4 - Beta",
    "Framework :: Jupyter",
    "Framework :: Jupyter :: JupyterLab",
    "Intended Audience :: Science/Research",
    "License :: OSI Approved :: MIT License",
    "Operating System :: OS Independent",
    "Programming Language :: Python :: 3 :: Only",
    "Programming Language :: Python :: 3",
    "Topic :: Scientific/Engineering :: GIS",
]

[project.optional-dependencies]
cli = ["click>=8.1.7", "pyogrio>=0.8", "shapely>=2"]
geopandas = ["geopandas>=0.13", "pandas>=2", "shapely>=2"]
movingpandas = ["movingpandas>=0.17"]


[project.urls]
homepage = "https://developmentseed.org/lonboard/latest/"
documentation = "https://developmentseed.org/lonboard/latest/"
repository = "https://github.com/developmentseed/lonboard"
issues = "https://github.com/developmentseed/lonboard/issues"
changelog = "https://github.com/developmentseed/lonboard/blob/main/CHANGELOG.md"

[project.scripts]
lonboard = "lonboard._cli:main"


[dependency-groups]
docs = [
    "mkdocs-material[imaging]>=9.5.49",
    "mkdocs>=1.6.1",
    "mkdocstrings[python]>=0.26.1",
    # # This version only on 3.9+. Ok because it's a dev dependency
    # mkdocs-jupyter = { version = "^0.24.5", python = "^3.9" }
    "mkdocs-jupyter>=0.24.8",
    "mike>=2.1.3",
    "griffe-inherited-docstrings>=1.0.1",
    # We use ruff format ourselves, but mkdocstrings requires black to be
    # installed to format signatures in the docs
    "black>=24.8.0",
]
dev = [
    "duckdb>=1.2.0",
    "fiona<1.10",
<<<<<<< HEAD
    "geoarrow-pyarrow>=0.2",
=======
    "geoarrow-pyarrow>=0.2.0",
>>>>>>> 9f91e6c9
    "geoarrow-rust-core>=0.3.0",
    "geodatasets>=2024.8.0",
    "jupyterlab>=4.3.3",
    "matplotlib>=3.7.5",
    "movingpandas>=0.20.0",
    "palettable>=3.3.3",
    "pre-commit>=3.5.0",
    "pyarrow>=17.0.0",
    "pyogrio>=0.9.0",
    "pytest>=8.3.4",
    "ruff>=0.11.0",
    "sidecar>=0.7.0",
]
# Note: this is defined as a separate group so that it can be not installed in
# CI. See:
# https://github.com/developmentseed/lonboard/pull/234
# https://github.com/manzt/anywidget/issues/374
watchfiles = ["watchfiles>=0.24.0"]


[build-system]
requires = ["hatchling"]
build-backend = "hatchling.build"

[tool.hatch.build.targets.sdist]
only-include = ["lonboard"]
artifacts = ["lonboard/static/*.js", "lonboard/static/*.css"]

[tool.hatch.build.targets.sdist.force-include]
"MANIFEST.in" = "MANIFEST.in"

[tool.hatch.build.targets.wheel]
only-include = ["lonboard"]
artifacts = ["lonboard/static/*.js", "lonboard/static/*.css"]

[tool.hatch.build.targets.wheel.force-include]
"MANIFEST.in" = "MANIFEST.in"

[tool.ruff.lint]
select = ["ALL"]
ignore = [
    "ANN401",  # Dynamically typed expressions (typing.Any) are disallowed
    "B028",    # No explicit `stacklevel` keyword argument found
    "B011",    # Do not `assert False` (`python -O` removes these calls), raise `AssertionError()`
    "D100",    # Missing docstring in public module
    "D203",    # incorrect-blank-line-before-class
    "D213",    # multi-line-summary-second-line
    "D406",    # Section name should end with a newline ("Returns")Ruff
    "D407",    # Missing dashed underline after section
    "E501",    # Line too long
    "EM",      # Exception must not use a string literal, assign to variable first
    "FIX002",  # Line contains TODO, consider resolving the issue
    "PD901",   # Avoid using the generic variable name `df` for DataFrames
    "PERF401", # Use a list comprehension to create a transformed list
    "PGH003",  # Use specific rule codes when ignoring type issues
    "PGH004",  # Use specific rule codes when using `ruff: noqa`
    "PLR2004", # Magic value used in comparison
    "RUF015",  # Prefer `next(...)` over single element slice
    "S101",    # Use of `assert` detected
    "TD",      # todo
    "TRY003",  # Avoid specifying long messages outside the exception class
]

[tool.ruff.lint.per-file-ignores]
"examples/*" = [
    "A001",   # Variable `map` is shadowing a Python builtin
    "D103",   # Missing docstring in public function
    "ERA001", # Found commented-out code
    "PTH",    # pathlib
    "S113",   # Probable use of `requests` call without timeout
    "T201",   # `print` found
    "UP",
]
"lonboard/*" = [
    "PT", # pytest
]
"tests/*" = [
    "S101",    # assert
    "ANN001",  # Missing type annotation for function argument `geom`Ruff
    "ANN201",  # Missing return type annotation for public function
    "ANN202",  # Missing return type annotation for private function `it`
    "ANN204",  # Missing return type annotation for special method
    "D",       # docstring
    "PLR2004", # Magic value used in comparison, consider replacing `100` with a constant variable
    "S301",    # `pickle` and modules that wrap it can be unsafe when used to deserialize untrusted data, possible security issue
    "S608",    #  Possible SQL injection vector through string-based query construction
    "SLF001",  # Private member accessed
]

[tool.ruff.lint.extend-per-file-ignores]
"__init__.py" = [
    "F401", # Allow unused imports in __init__.py files
]

[tool.uv]
constraint-dependencies = [
    # ensure lockfile grabs wheels for pyproj for each Python version
    "pyproj==3.6; python_version == '3.9'",
    "pyproj>=3.7; python_version >= '3.10'",
]<|MERGE_RESOLUTION|>--- conflicted
+++ resolved
@@ -74,11 +74,7 @@
 dev = [
     "duckdb>=1.2.0",
     "fiona<1.10",
-<<<<<<< HEAD
-    "geoarrow-pyarrow>=0.2",
-=======
     "geoarrow-pyarrow>=0.2.0",
->>>>>>> 9f91e6c9
     "geoarrow-rust-core>=0.3.0",
     "geodatasets>=2024.8.0",
     "jupyterlab>=4.3.3",
