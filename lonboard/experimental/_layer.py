--- conflicted
+++ resolved
@@ -5,18 +5,15 @@
 
 from __future__ import annotations
 
-<<<<<<< HEAD
 import sys
 from datetime import datetime, timedelta
 from typing import TYPE_CHECKING, Optional
 
 import ipywidgets
 import traitlets
+import traitlets as t
 from arro3.core import DataType, Scalar
 from arro3.core.types import ArrowStreamExportable
-=======
-import traitlets as t
->>>>>>> 4c29afd6
 
 from lonboard._constants import EXTENSION_NAME, MIN_INTEGER_FLOAT32
 from lonboard._layer import BaseArrowLayer
