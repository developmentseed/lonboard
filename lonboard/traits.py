--- conflicted
+++ resolved
@@ -315,59 +315,6 @@
 
             return value
 
-<<<<<<< HEAD
-        if isinstance(value, np.ndarray):
-            if not np.issubdtype(value.dtype, np.uint8):
-                self.error(obj, value, info="Color array must be uint8 type.")
-
-            if value.ndim != 2:
-                self.error(obj, value, info="Color array must have 2 dimensions.")
-
-            list_size = value.shape[1]
-            if list_size not in (3, 4):
-                self.error(
-                    obj,
-                    value,
-                    info="Color array must have 3 or 4 as its second dimension.",
-                )
-
-            flat_values = Array.from_numpy(value.ravel("C"))
-            return ChunkedArray([fixed_size_list_array(flat_values, list_size)])
-
-        # Check for Arrow PyCapsule Interface
-        if hasattr(value, "__arrow_c_array__"):
-            value = Array.from_arrow(value)
-
-        elif hasattr(value, "__arrow_c_stream__"):
-            value = ChunkedArray.from_arrow(value)
-
-        if isinstance(value, (ChunkedArray, Array)):
-            if not DataType.is_fixed_size_list(value.type):
-                self.error(
-                    obj, value, info="Color Arrow array must be a FixedSizeList."
-                )
-
-            if value.type.list_size not in (3, 4):
-                self.error(
-                    obj,
-                    value,
-                    info=(
-                        "Color Arrow array must have a FixedSizeList inner size of "
-                        "3 or 4."
-                    ),
-                )
-
-            value_type = value.type.value_type
-            assert value_type is not None
-            if not DataType.is_uint8(value_type):
-                self.error(
-                    obj, value, info="Color Arrow array must have a uint8 child."
-                )
-
-            return value
-
-=======
->>>>>>> 3cf58a0b
         if isinstance(value, str):
             try:
                 c = _to_rgba_no_colorcycle(value)  # type: ignore
@@ -483,17 +430,7 @@
         else:
             self.error(obj, value)
 
-<<<<<<< HEAD
-        if isinstance(value, (ChunkedArray, Array)):
-            if not DataType.is_floating(value.type):
-                self.error(
-                    obj,
-                    value,
-                    info="Float Arrow array must be a floating point type.",
-                )
-=======
         assert isinstance(value, ChunkedArray)
->>>>>>> 3cf58a0b
 
         if not DataType.is_numeric(value.type):
             self.error(
@@ -574,17 +511,7 @@
         else:
             self.error(obj, value)
 
-<<<<<<< HEAD
-        if isinstance(value, (ChunkedArray, Array)):
-            if not DataType.is_string(value.type):
-                self.error(
-                    obj,
-                    value,
-                    info="String Arrow array must be a string type.",
-                )
-=======
         assert isinstance(value, ChunkedArray)
->>>>>>> 3cf58a0b
 
         if DataType.is_large_string(value.type):
             value = value.cast(DataType.string())
@@ -655,32 +582,7 @@
         else:
             self.error(obj, value)
 
-<<<<<<< HEAD
-        if isinstance(value, (ChunkedArray, Array)):
-            if not DataType.is_fixed_size_list(value.type):
-                self.error(obj, value, info="Point Arrow array to be a FixedSizeList")
-
-            if value.type.list_size not in (2, 3):
-                self.error(
-                    obj,
-                    value,
-                    info=(
-                        "Color Arrow array to be a FixedSizeList with list size of "
-                        "2 or 3"
-                    ),
-                )
-
-            value_type = value.type.value_type
-            assert value_type is not None
-            if not DataType.is_floating(value_type):
-                self.error(
-                    obj,
-                    value,
-                    info="Point Arrow array to have a floating point child",
-                )
-=======
         assert isinstance(value, ChunkedArray)
->>>>>>> 3cf58a0b
 
         if not DataType.is_fixed_size_list(value.type):
             self.error(obj, value, info="Point arrow array to be a FixedSizeList")
@@ -987,60 +889,14 @@
             return value
 
         if isinstance(value, np.ndarray):
-<<<<<<< HEAD
-            if not np.issubdtype(value.dtype, np.number):
-                self.error(obj, value, info="normal array to have numeric type")
-
-            if value.ndim != 2 or value.shape[1] != 3:
-                self.error(obj, value, info="normal array to be 2D with shape (N, 3)")
-
-            if not np.issubdtype(value.dtype, np.float32):
-                warnings.warn(
-                    """Warning: Numpy array should be float32 type.
-                    Converting to float32 point Arrow array"""
-                )
-                value = value.astype(np.float32)
-
-            return fixed_size_list_array(
-                Array.from_numpy(value.ravel("C")),
-                3,
-            )
-
-        # Check for Arrow PyCapsule Interface
-        if hasattr(value, "__arrow_c_array__"):
-            value = Array.from_arrow(value)
-
-=======
             value = self.numpy_to_arrow(obj, value)
         elif hasattr(value, "__arrow_c_array__"):
             value = ChunkedArray([Array.from_arrow(value)])
->>>>>>> 3cf58a0b
         elif hasattr(value, "__arrow_c_stream__"):
             value = ChunkedArray.from_arrow(value)
         else:
             self.error(obj, value)
 
-<<<<<<< HEAD
-        if isinstance(value, (ChunkedArray, Array)):
-            if not DataType.is_fixed_size_list(value.type):
-                self.error(obj, value, info="normal Arrow array to be a FixedSizeList.")
-
-            if value.type.list_size != 3:
-                self.error(
-                    obj,
-                    value,
-                    info=("normal Arrow array to have an inner size of 3."),
-                )
-
-            value_type = value.type.value_type
-            assert value_type is not None
-            if not DataType.is_floating(value_type):
-                self.error(
-                    obj,
-                    value,
-                    info="Arrow array to be floating point type",
-                )
-=======
         assert isinstance(value, ChunkedArray)
 
         if not DataType.is_fixed_size_list(value.type):
@@ -1052,7 +908,6 @@
                 value,
                 info=("normal pyarrow array to have an inner size of 3."),
             )
->>>>>>> 3cf58a0b
 
         value_type = value.type.value_type
         assert value_type is not None
@@ -1179,27 +1034,6 @@
         else:
             self.error(obj, value)
 
-<<<<<<< HEAD
-        if isinstance(value, (ChunkedArray, Array)):
-            if not DataType.is_fixed_size_list(value.type):
-                self.error(obj, value, info="Arrow array must be a FixedSizeList.")
-
-            if value.type.list_size != 2:
-                self.error(
-                    obj,
-                    value,
-                    info="Arrow array must have a FixedSizeList inner size of 2.",
-                )
-
-            value_type = value.type.value_type
-            assert value_type is not None
-            if not (
-                DataType.is_integer(value_type)
-                or DataType.is_signed_integer(value_type)
-                or DataType.is_floating(value_type)
-            ):
-                self.error(obj, value, info="Arrow array to have a numeric type child.")
-=======
         assert isinstance(value, ChunkedArray)
 
         if not DataType.is_fixed_size_list(value.type):
@@ -1211,7 +1045,6 @@
                 value,
                 info="Pyarrow array must have a FixedSizeList inner size of 2.",
             )
->>>>>>> 3cf58a0b
 
         value_type = value.type.value_type
         assert value_type is not None
