from __future__ import annotations

import warnings
from pathlib import Path
from typing import IO, TYPE_CHECKING, Any, TextIO, overload

import ipywidgets
import traitlets
import traitlets as t
from ipywidgets import CallbackDispatcher

from lonboard._base import BaseAnyWidget
from lonboard._html_export import map_to_html
from lonboard._viewport import compute_view
from lonboard.basemap import CartoStyle, MaplibreBasemap
<<<<<<< HEAD
from lonboard.controls import BaseControl
from lonboard.traits import (
    DEFAULT_INITIAL_VIEW_STATE,
    HeightTrait,
    VariableLengthTuple,
    ViewStateTrait,
)
=======
from lonboard.layer import BaseLayer
from lonboard.traits import HeightTrait, VariableLengthTuple, ViewStateTrait
from lonboard.traits._map import DEFAULT_INITIAL_VIEW_STATE
>>>>>>> 7937c495
from lonboard.view import BaseView

if TYPE_CHECKING:
    import sys
    from collections.abc import Callable, Sequence

    from IPython.display import HTML  # type: ignore

    from lonboard.types.map import MapKwargs

    if sys.version_info >= (3, 12):
        from typing import Unpack
    else:
        from typing_extensions import Unpack


# bundler yields lonboard/static/{index.js,styles.css}
bundler_output_dir = Path(__file__).parent / "static"


class Map(BaseAnyWidget):
    """The top-level class used to display a map in a Jupyter Widget.

    **Example:**

    ```py
    import geopandas as gpd
    from lonboard import Map, ScatterplotLayer, SolidPolygonLayer

    # A GeoDataFrame with Point geometries
    point_gdf = gpd.GeoDataFrame()
    point_layer = ScatterplotLayer.from_geopandas(
        point_gdf,
        get_fill_color=[255, 0, 0],
    )

    # A GeoDataFrame with Polygon geometries
    polygon_gdf = gpd.GeoDataFrame()
    polygon_layer = SolidPolygonLayer.from_geopandas(
        gdf,
        get_fill_color=[255, 0, 0],
    )

    m = Map([point_layer, polygon_layer])
    ```
    """

    def __init__(
        self,
        layers: BaseLayer | Sequence[BaseLayer],
        *,
        basemap_style: str | CartoStyle | None = None,
        **kwargs: Unpack[MapKwargs],
    ) -> None:
        """Create a new Map.

        Aside from the `layers` argument, pass keyword arguments for any other attribute
        defined in this class.

        Args:
            layers: One or more layers to render on this map.

        Keyword Args:
            basemap_style: DEPRECATED. Use `basemap` instead. A URL to a MapLibre-compatible basemap style.

                Various styles are provided in [`lonboard.basemap`](https://developmentseed.org/lonboard/latest/api/basemap/).

            kwargs: Passed on to class variables.

        Returns:
            A Map object.

        """
        if basemap_style is not None:
            warnings.warn(
                "`basemap_style` is deprecated and will be removed in 0.14. Use `basemap` instead.",
                DeprecationWarning,
                stacklevel=2,
            )
            if "basemap" in kwargs:
                raise ValueError(
                    "Cannot pass both `basemap_style` and `basemap`. Use only `basemap`.",
                )
            kwargs["basemap"] = MaplibreBasemap(style=basemap_style)

        if isinstance(layers, BaseLayer):
            layers = [layers]

        def _handle_anywidget_dispatch(
            widget: ipywidgets.Widget,  # noqa: ARG001
            msg: dict,
            buffers: list[bytes],  # noqa: ARG001
        ) -> None:
            if msg.get("kind") == "on-click":
                coord = msg.get("coordinate")
                if coord is not None:
                    self._click_handlers(tuple(coord))

        super().__init__(layers=layers, **kwargs)
        self._click_handlers = CallbackDispatcher()
        self.on_msg(_handle_anywidget_dispatch)
        self.layout.height = "100%"
        self.layout.width = "100%"

    def on_click(self, callback: Callable, *, remove: bool = False) -> None:
        """Register a callback to execute when the map is clicked.

        The callback will be called with one argument, a tuple of the coordinate
        clicked (x,y)/(Longitude/Latitude).


        Args:
            callback: function callback to pass to click handler.
            remove: bool (optional)
                Set to true to remove the callback from the list of callbacks.

        !!! note
            If the map is zoomed to a very large scale and can see the earth wrapped
            around, it is possible the coordinate's x/Longitude value may be greater
            than or less than expected.  Example: If you can see Paris, France three
            times in the map, and you click on the Paris in the middle, it will show an
            X coordinate of 2, but the Paris on the left of the map will report an X
            coordinate of -358, and the Paris on the right of the map will report an
            X coordinate of 362.

        """
        self._click_handlers.register_callback(callback, remove=remove)
        self._has_click_handlers = len(self._click_handlers.callbacks) > 0

    _esm = bundler_output_dir / "index.js"
    _css = bundler_output_dir / "index.css"

    # TODO: change this view state to allow non-map view states if we have non-map views
    # Also allow a list/tuple of view states for multiple views
    view_state = ViewStateTrait()
    """
    The view state of the map.

    - Type: [`ViewState`][lonboard.models.ViewState]
    - Default: Automatically inferred from the data passed to the map.

    You can initialize the map to a specific view state using this property:

    ```py
    Map(
        layers,
        view_state={"longitude": -74.0060, "latitude": 40.7128, "zoom": 7}
    )
    ```

    !!! note

        The properties of the view state are immutable. Use
        [`set_view_state`][lonboard.Map.set_view_state] to modify a map's view state
        once it's been initially rendered.

    """

    _has_click_handlers = t.Bool(default_value=False, allow_none=False).tag(sync=True)
    """
    Indicates if a click handler has been registered.
    """

    height = HeightTrait().tag(sync=True)
    """Height of the map in pixels, or valid CSS height property.

    This API is not yet stabilized and may change in the future.
    """

    layers = VariableLengthTuple(t.Instance(BaseLayer)).tag(
        sync=True,
        **ipywidgets.widget_serialization,
    )
    """One or more `Layer` objects to display on this map.
    """

    controls = VariableLengthTuple(t.Instance(BaseControl)).tag(
        sync=True,
        **ipywidgets.widget_serialization,
    )
    """One or more map controls to display on this map."""

    views: t.Instance[BaseView | None] = t.Instance(BaseView, allow_none=True).tag(
        sync=True,
        **ipywidgets.widget_serialization,
    )
    """A View instance.

    Views represent the "camera(s)" (essentially viewport dimensions and projection matrices) that you look at your data with. deck.gl offers multiple view types for both geospatial and non-geospatial use cases. Read the [Views and Projections](https://deck.gl/docs/developer-guide/views) guide for the concept and examples.
    """

    show_tooltip = t.Bool(default_value=False).tag(sync=True)
    """
    Whether to render a tooltip on hover on the map.

    - Type: `bool`
    - Default: `False`
    """

    show_side_panel = t.Bool(default_value=True).tag(sync=True)
    """
    Whether to render a side panel upon clicking on elements.

    - Type: `bool`
    - Default: `True`
    """

    picking_radius = t.Int(5).tag(sync=True)
    """
    Extra pixels around the pointer to include while picking (such as for a tooltip).

    This is helpful when rendered objects are difficult to target, for example
    irregularly shaped icons, small moving circles or interaction by touch.

    - Type: `int`
    - Default: `5`
    """

    basemap: t.Instance[MaplibreBasemap | None] = t.Instance(
        MaplibreBasemap,
        # If both `args` and `kw` are None, then the default value is None.
        # Set empty kw so that the default is MaplibreBasemap() with default params
        kw={},
        allow_none=True,
    ).tag(
        sync=True,
        **ipywidgets.widget_serialization,
    )
    """A basemap instance.

    See [`lonboard.basemap.MaplibreBasemap`] for more information.

    Pass `None` to disable rendering a basemap.
    """

    @property
    def basemap_style(self) -> str | None:
        """The URL of the basemap style in use."""
        warnings.warn(
            "`basemap_style` is deprecated and will be removed in 0.14. Use `basemap` instead.",
            DeprecationWarning,
            stacklevel=2,
        )

        if self.basemap is not None:
            return self.basemap.style

        return None

    @basemap_style.setter
    def basemap_style(self, value: str | CartoStyle) -> None:
        warnings.warn(
            "`basemap_style` is deprecated and will be removed in 0.14. Use `basemap` instead.",
            DeprecationWarning,
            stacklevel=2,
        )
        self.basemap = MaplibreBasemap(style=value)

    custom_attribution = t.Union(
        [
            t.Unicode(allow_none=True),
            VariableLengthTuple(t.Unicode(allow_none=False)),
        ],
    ).tag(sync=True)
    """
    Custom attribution to display on the map.

    This attribute supports the same format as the `attribution` property in the
    Maplibre API.

    - Type: `str` or `List[str]`
    - Default: `None`

    You can provide either a single string or a list of strings for custom attributions.
    If an attribution value is set in the map style, it will be displayed in addition to
    this custom attribution.

    **Example:**

        ```py
        m = Map(
            layers,
            custom_attribution="Development Seed"
        )
        ```

    **Example:**

        ```py
        m = Map(
            layers,
            custom_attribution=["Development Seed", "OpenStreetMap"]
        )
        ```
    """

    # TODO: We'd prefer a "Strict union of bool and float" but that doesn't
    # work here because `Union[bool, float]` would coerce `1` to `True`, which we don't
    # want, and `Union[float, bool]` would coerce `True` to `1`, which we also don't
    # want.
    # In the future we could create a custom trait for this if asked for.
    use_device_pixels = t.Any(allow_none=True, default_value=None).tag(sync=True)
    """Controls the resolution of the drawing buffer used for rendering.

    Setting this to `false` or a number <= 1 will improve performance on high resolution
    displays.

    **Note**: This parameter must be passed to the `Map()` constructor. It cannot be
    changed once the map has been created.

    The available options are:

    - `true`: Device (physical) pixels resolution is used for rendering, this resolution
      is defined by `window.devicePixelRatio`. On Retina/HD systems this resolution is
      usually twice as big as CSS pixels resolution.
    - `false`: CSS pixels resolution (equal to the canvas size) is used for rendering.
    - `Number` (Experimental): Specified Number is used as a custom ratio (drawing
      buffer resolution to CSS pixel resolution) to determine drawing buffer size, a
      value less than one uses resolution smaller than CSS pixels, gives better
      performance but produces blurry images, a value greater than one uses resolution
      bigger than CSS pixels resolution (canvas size), produces sharp images but at a
      lower performance.

    - Type: `float`, `int` or `bool`
    - Default: `true`
    """

    parameters = t.Any(allow_none=True, default_value=None).tag(sync=True)
    """GPU parameters to pass to deck.gl.

    **This is an advanced API. The vast majority of users should not need to touch this
    setting.**

    !!! Note

        The docstring below is copied from upstream deck.gl documentation. Any usage of
        `GL` refers to the constants defined in [`@luma.gl/constants`
        here](https://github.com/visgl/luma.gl/blob/master/modules/constants/src/webgl-constants.ts),
        which comes from the [MDN docs
        here](https://developer.mozilla.org/en-US/docs/Web/API/WebGL_API/Constants).

        In place of any `GL` constant, you can use the underlying integer it represents.
        For example, instead of the JS

        ```
        depthFunc: GL.LEQUAL
        ```

        referring to the [MDN
        docs](https://developer.mozilla.org/en-US/docs/Web/API/WebGL_API/Constants#depth_or_stencil_tests),
        you should use

        ```
        depthFunc: 0x0203
        ```

        Note that these parameters do not yet work with integer keys. If you would like
        to use integer keys, open an issue.

    Expects an object with GPU parameters. Before each frame is rendered, this object
    will be passed to luma.gl's `setParameters` function to reset the GPU context
    parameters, e.g. to disable depth testing, change blending modes etc. The default
    parameters set by `Deck` on initialization are the following:

    ```js
    {
      blend: true,
      blendFunc: [GL.SRC_ALPHA, GL.ONE_MINUS_SRC_ALPHA, GL.ONE, GL.ONE_MINUS_SRC_ALPHA],
      polygonOffsetFill: true,
      depthTest: true,
      depthFunc: GL.LEQUAL
    }
    ```

    Refer to the luma.gl
    [setParameters](https://github.com/visgl/luma.gl/blob/8.5-release/modules/gltools/docs/api-reference/parameter-setting.md)
    API for documentation on supported parameters and values.

    ```js
    import GL from '@luma.gl/constants';
    new Deck({
      // ...
      parameters: {
        blendFunc: [GL.ONE, GL.ONE, GL.ONE, GL.ONE],
        depthTest: false
      }
    });
    ```

    Notes:

    - Any GPU `parameters` prop supplied to individual layers will still override the
      global `parameters` when that layer is rendered.
    """

    selected_bounds = t.Tuple(
        t.Float(),
        t.Float(),
        t.Float(),
        t.Float(),
        allow_none=True,
        default_value=None,
    ).tag(sync=True)
    """
    Bounds selected by the user, represented as a tuple of floats ordered as

    ```
    (minx, miny, maxx, maxy)
    ```
    """

    def add_layer(
        self,
        layers: BaseLayer | Sequence[BaseLayer] | Map,
        *,
        focus: bool = False,
        reset_zoom: bool = False,
    ) -> None:
        """Add one or more new layers to the map.

        Examples:
        ```py
        from lonboard import viz

        m = viz(some_data)
        m.add_layer(viz(more_data), focus=True)
        ```

        Args:
            layers: New layers to add to the map. This can be:

                - a layer instance
                - a list or tuple of layer instances
                - another `Map` instance, in which case its layers will be added to this
                  map. This lets you pass the result of `viz` into this method.

            focus: If True, set the view state of the map based on the _newly-added_
                layers. Defaults to False.
            reset_zoom: If True, set the view state of the map based on _all_ layers.
                Defaults to False.

        Raises:
            ValueError: _description_

        """
        if focus and reset_zoom:
            raise ValueError("focus and reset_zoom may not both be set.")

        if isinstance(layers, Map):
            new_layers = layers.layers
        elif isinstance(layers, BaseLayer):
            new_layers = (layers,)
        else:
            new_layers = tuple(layers)

        self.layers += new_layers

        if focus:
            self.view_state = compute_view(new_layers)  # type: ignore

        elif reset_zoom:
            self.view_state = compute_view(self.layers)  # type: ignore

    def set_view_state(
        self,
        *,
        longitude: float | None = None,
        latitude: float | None = None,
        zoom: float | None = None,
        pitch: float | None = None,
        bearing: float | None = None,
    ) -> None:
        """Set the view state of the map.

        Any parameters that are unset will not be changed.

        Keyword Args:
            longitude: the new longitude to set on the map. Defaults to None.
            latitude: the new latitude to set on the map. Defaults to None.
            zoom: the new zoom to set on the map. Defaults to None.
            pitch: the new pitch to set on the map. Defaults to None.
            bearing: the new bearing to set on the map. Defaults to None.

        """
        view_state = (
            self.view_state._asdict()  # type: ignore
            if self.view_state is not None
            else DEFAULT_INITIAL_VIEW_STATE
        )

        if longitude is not None:
            view_state["longitude"] = longitude
        if latitude is not None:
            view_state["latitude"] = latitude
        if zoom is not None:
            view_state["zoom"] = zoom
        if pitch is not None:
            view_state["pitch"] = pitch
        if bearing is not None:
            view_state["bearing"] = bearing

        self.view_state = view_state

    def fly_to(  # noqa: PLR0913
        self,
        *,
        longitude: float,
        latitude: float,
        zoom: float,
        duration: int = 4000,
        pitch: float = 0,
        bearing: float = 0,
        curve: float | None = None,
        speed: float | None = None,
        screen_speed: float | None = None,
    ) -> None:
        r""" "Fly" the map to a new location.

        Args:
            longitude: The longitude of the new viewport.
            latitude: The latitude of the new viewport.
            zoom: The zoom of the new viewport.
            pitch: The pitch of the new viewport. Defaults to 0.
            bearing: The bearing of the new viewport. Defaults to 0.
            duration: The number of milliseconds for the viewport transition to take.
                Defaults to 4000.
            curve: The zooming "curve" that will occur along the flight path. Default
                `1.414`.
            speed: The average speed of the animation defined in relation to
                `curve`, it linearly affects the duration, higher speed returns smaller
                durations and vice versa. Default `1.2`.
            screen_speed: The average speed of the animation measured in screenfuls per
                second. Similar to speed it linearly affects the duration, when
                specified speed is ignored.

        """  # noqa: D210
        if not isinstance(longitude, (int, float)):
            raise TypeError(
                f"Expected longitude to be an int or float, got {type(longitude)}",
            )

        if not isinstance(latitude, (int, float)):
            raise TypeError(
                f"Expected latitude to be an int or float, got {type(latitude)}",
            )

        if not isinstance(zoom, (int, float)):
            raise TypeError(f"Expected zoom to be an int or float, got {type(zoom)}")

        data = {
            "type": "fly-to",
            "longitude": longitude,
            "latitude": latitude,
            "zoom": zoom,
            "pitch": pitch,
            "bearing": bearing,
            "transitionDuration": duration,
            "curve": curve,
            "speed": speed,
            "screenSpeed": screen_speed,
        }
        self.send(data)

    @overload
    def to_html(
        self,
        filename: None = None,
        title: str | None = None,
    ) -> str: ...

    @overload
    def to_html(
        self,
        filename: str | Path | TextIO | IO[str],
        title: str | None = None,
    ) -> None: ...

    def to_html(
        self,
        filename: str | Path | TextIO | IO[str] | None = None,
        title: str | None = None,
    ) -> str | None:
        """Save the current map as a standalone HTML file.

        Args:
            filename: where to save the generated HTML file.

        Keyword Args:
            title: A title for the exported map. This will show as the browser tab name.

        Returns:
            If `filename` is not passed, returns the HTML content as a `str`.

        """
        return map_to_html(self, filename=filename, title=title)

    def as_html(self) -> HTML:
        """Render the current map as a static HTML file in IPython.

        !!! warning

            The primary, recommended way to display a map is by
            leaving it as the last line in a cell.

            ```py
            from lonboard import Map

            m = Map(layers=[])
            m
            ```

            This method exists to support environments that are unable to display
            Jupyter Widgets. Some aspects of Lonboard are unavailable with this display
            method. In particular, the map is unable to send any information back to
            Python. So [`selected_index`][lonboard.BaseArrowLayer.selected_index] will
            never be populated, for example.

        Returns:
            IPython HTML object.

        """
        from IPython.display import HTML  # type: ignore

        return HTML(self.to_html())

    @traitlets.default("view_state")
    def _default_initial_view_state(self) -> dict[str, Any]:
        return compute_view(self.layers)  # type: ignore<|MERGE_RESOLUTION|>--- conflicted
+++ resolved
@@ -13,19 +13,10 @@
 from lonboard._html_export import map_to_html
 from lonboard._viewport import compute_view
 from lonboard.basemap import CartoStyle, MaplibreBasemap
-<<<<<<< HEAD
 from lonboard.controls import BaseControl
-from lonboard.traits import (
-    DEFAULT_INITIAL_VIEW_STATE,
-    HeightTrait,
-    VariableLengthTuple,
-    ViewStateTrait,
-)
-=======
 from lonboard.layer import BaseLayer
 from lonboard.traits import HeightTrait, VariableLengthTuple, ViewStateTrait
 from lonboard.traits._map import DEFAULT_INITIAL_VIEW_STATE
->>>>>>> 7937c495
 from lonboard.view import BaseView
 
 if TYPE_CHECKING:
