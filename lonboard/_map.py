--- conflicted
+++ resolved
@@ -136,6 +136,8 @@
     Indicates if a click handler has been registered.
     """
 
+    render_mode = t.Unicode(default_value="deck-first").tag(sync=True)
+
     height = HeightTrait().tag(sync=True)
     """Height of the map in pixels, or valid CSS height property.
 
@@ -183,28 +185,6 @@
         once it's been initially rendered.
 
     """
-<<<<<<< HEAD
-=======
-    _has_click_handlers = t.Bool(default_value=False, allow_none=False).tag(sync=True)
-    """
-    Indicates if a click handler has been registered.
-    """
-
-    render_mode = t.Unicode(default_value="deck-first").tag(sync=True)
-
-    height = HeightTrait().tag(sync=True)
-    """Height of the map in pixels, or valid CSS height property.
-
-    This API is not yet stabilized and may change in the future.
-    """
-
-    layers = VariableLengthTuple(t.Instance(BaseLayer)).tag(
-        sync=True,
-        **ipywidgets.widget_serialization,
-    )
-    """One or more `Layer` objects to display on this map.
-    """
->>>>>>> 879bff09
 
     show_tooltip = t.Bool(default_value=False).tag(sync=True)
     """
