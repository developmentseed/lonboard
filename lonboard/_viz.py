"""High-level, super-simple API for visualizing GeoDataFrames."""

# ruff: noqa: C901, PLR0911, PLR0912, PLR0913, PLR0915

from __future__ import annotations

import json
import warnings
from textwrap import dedent
from typing import (
    TYPE_CHECKING,
    Any,
    Protocol,
    Union,
    cast,
)

import numpy as np
from arro3.core import Array, ChunkedArray, Schema, Table, struct_field

from lonboard._compat import check_pandas_version
from lonboard._constants import EXTENSION_NAME
from lonboard._geoarrow.extension_types import construct_geometry_array
from lonboard._geoarrow.geopandas_interop import geopandas_to_geoarrow
from lonboard._geoarrow.parse_wkb import parse_serialized_table
from lonboard._layer import PathLayer, PolygonLayer, ScatterplotLayer
from lonboard._map import Map
from lonboard._utils import (
    get_geometry_column_index,
    split_mixed_gdf,
    split_mixed_shapely_array,
)
from lonboard.basemap import CartoBasemap

if TYPE_CHECKING:
    import duckdb
    import geopandas as gpd
    import pyarrow as pa
    import shapely.geometry
    import shapely.geometry.base
    from arro3.core.types import ArrowArrayExportable, ArrowStreamExportable
    from numpy.typing import NDArray

    from lonboard.types.layer import (
        PathLayerKwargs,
        PolygonLayerKwargs,
        ScatterplotLayerKwargs,
    )
    from lonboard.types.map import MapKwargs

    class GeoInterfaceProtocol(Protocol):
        @property
        def __geo_interface__(self) -> dict: ...

    VizDataInput = Union[
        gpd.GeoDataFrame,
        gpd.GeoSeries,
        pa.Table,
        NDArray[np.object_],
        shapely.geometry.base.BaseGeometry,
        ArrowArrayExportable,
        ArrowStreamExportable,
        GeoInterfaceProtocol,
        dict[str, Any],
        duckdb.DuckDBPyRelation,
    ]
    """A type definition for allowed data inputs to the `viz` function."""


# From mbview
# https://github.com/mapbox/mbview/blob/e64bd86cfe4a63e6af4ea1d310bd49be4f162a43/views/vector.ejs#L75-L87
COLORS = [
    "#FC49A3",  # pink
    "#CC66FF",  # purple-ish
    "#66CCFF",  # sky blue
    "#66FFCC",  # teal
    "#00FF00",  # lime green
    "#FFCC66",  # light orange
    "#FF6666",  # salmon
    "#FF0000",  # red
    "#FF8000",  # orange
    "#FFFF66",  # yellow
    "#00FFFF",  # turquoise
]
COLOR_COUNTER = 0
DEFAULT_POLYGON_LINE_COLOR = [0, 0, 0, 200]


def viz(
    data: VizDataInput | list[VizDataInput] | tuple[VizDataInput, ...],
    *,
    scatterplot_kwargs: ScatterplotLayerKwargs | None = None,
    path_kwargs: PathLayerKwargs | None = None,
    polygon_kwargs: PolygonLayerKwargs | None = None,
    map_kwargs: MapKwargs | None = None,
    con: duckdb.DuckDBPyConnection | None = None,
) -> Map:
    """Plot your data easily.

    The goal of this function is to make it simple to get _something_ showing on a map.
    For more control over rendering, construct `Map` and `Layer` objects directly.

    This function accepts a variety of geospatial inputs:

    - GeoPandas `GeoDataFrame`.
    - GeoPandas `GeoSeries`.
    - numpy array of Shapely objects.
    - Single Shapely object.
    - A DuckDB query with a spatial column from DuckDB Spatial.

        !!! warning

            The DuckDB query must be run with
            [`duckdb.sql()`](https://duckdb.org/docs/api/python/reference/#duckdb.sql)
            or
            [`duckdb.DuckDBPyConnection.sql()`](https://duckdb.org/docs/api/python/reference/#duckdb.DuckDBPyConnection.sql)
            and not with `duckdb.execute()` or `duckdb.DuckDBPyConnection.execute()`.

            For example

            ```py
            import duckdb
            from lonboard import viz

            sql = "SELECT * FROM spatial_table;"
            query = duckdb.sql(sql)
            viz(query)
            ```

            You can also render an entire table by using the `table()` method:

            ```py
            import duckdb
            from lonboard import viz

            con = duckdb.connect()
            con.execute("CREATE TABLE spatial_table AS ...;")
<<<<<<< HEAD
            viz(con.table("spatial_table"), con=con)
=======
            viz(con.table())
>>>>>>> 82e4e8ea
            ```

        !!! warning

            DuckDB Spatial does not currently expose coordinate reference system
            information, so the user must ensure that data has been reprojected to
            EPSG:4326.

    - Any Python class with a `__geo_interface__` property conforming to the
        [Geo Interface protocol](https://gist.github.com/sgillies/2217756).
    - `dict` holding GeoJSON-like data.
    - pyarrow `Table` with a geometry column marked with a
        [GeoArrow](https://geoarrow.org/) extension type.
    - pyarrow `Array` marked with a [GeoArrow extension type defined by geoarrow-pyarrow](https://geoarrow.org/geoarrow-python/main/pyarrow.html#geoarrow.pyarrow.GeometryExtensionType).

    Alternatively, you can pass a `list` or `tuple` of any of the above inputs.

    If you want to easily add more data, to an existing map, you can pass the output of
    `viz` into [`Map.add_layer`][lonboard.Map.add_layer].

    Args:
        data: a data object of any supported type.

    Keyword Args:
        scatterplot_kwargs: a `dict` of parameters to pass down to all generated
            [`ScatterplotLayer`][lonboard.ScatterplotLayer]s.
        path_kwargs: a `dict` of parameters to pass down to all generated
            [`PathLayer`][lonboard.PathLayer]s.
        polygon_kwargs: a `dict` of parameters to pass down to all generated
            [`PolygonLayer`][lonboard.PolygonLayer]s.
        map_kwargs: a `dict` of parameters to pass down to the generated
            [`Map`][lonboard.Map].
        con: Deprecated: the active DuckDB connection. This argument has no effect and
            might be removed in the future.

    For more control over rendering, construct [`Map`][lonboard.Map] and `Layer` objects
    directly.

    Returns:
        widget visualizing the provided data.

    """
    global COLOR_COUNTER  # noqa: PLW0603 Using the global statement to update `COLOR_COUNTER` is discouraged

    if con is not None:
        warnings.warn(
            "The 'con' argument is deprecated and may be removed in a future version. "
            "It has no effect.",
            category=DeprecationWarning,
            stacklevel=2,
        )

    if isinstance(data, (list, tuple)):
        layers: list[ScatterplotLayer | PathLayer | PolygonLayer] = []
        for i, item in enumerate(data):
            ls = create_layers_from_data_input(
                item,
                _viz_color=COLORS[(COLOR_COUNTER + i) % len(COLORS)],
                scatterplot_kwargs=scatterplot_kwargs,
                path_kwargs=path_kwargs,
                polygon_kwargs=polygon_kwargs,
            )
            layers.extend(ls)

        COLOR_COUNTER += len(layers)
    else:
        layers = create_layers_from_data_input(
            data,
            _viz_color=COLORS[COLOR_COUNTER % len(COLORS)],
            scatterplot_kwargs=scatterplot_kwargs,
            path_kwargs=path_kwargs,
            polygon_kwargs=polygon_kwargs,
        )
        COLOR_COUNTER += 1

    map_kwargs = map_kwargs if map_kwargs else {}

    if "basemap_style" not in map_kwargs:
        map_kwargs["basemap_style"] = CartoBasemap.DarkMatter

    return Map(layers=layers, **map_kwargs)


DUCKDB_PY_CONN_ERROR = dedent("""\
    Must pass in DuckDBPyRelation object, not DuckDBPyConnection.

    Instead of using `duckdb.execute()` or `con.execute()`, use `duckdb.sql()`,
    `con.sql()` or `con.table()`.
    """)


def create_layers_from_data_input(
    data: VizDataInput,
    **kwargs: Any,
) -> list[ScatterplotLayer | PathLayer | PolygonLayer]:
    """Create one or more renderable layers from data input.

    This helper function can create multiple layers in the case of mixed input.
    """
    # geopandas GeoDataFrame
    if (
        data.__class__.__module__.startswith("geopandas")
        and data.__class__.__name__ == "GeoDataFrame"
    ):
        return _viz_geopandas_geodataframe(data, **kwargs)  # type: ignore

    # geopandas GeoSeries
    if (
        data.__class__.__module__.startswith("geopandas")
        and data.__class__.__name__ == "GeoSeries"
    ):
        return _viz_geopandas_geoseries(data, **kwargs)  # type: ignore

    # duckdb DuckDBPyRelation
    if (
        data.__class__.__module__.startswith("duckdb")
        and data.__class__.__name__ == "DuckDBPyRelation"
    ):
        return _viz_duckdb_relation(data, **kwargs)  # type: ignore

    if (
        data.__class__.__module__.startswith("duckdb")
        and data.__class__.__name__ == "DuckDBPyConnection"
    ):
        raise TypeError(DUCKDB_PY_CONN_ERROR)

    # Shapely array
    if isinstance(data, np.ndarray) and np.issubdtype(data.dtype, np.object_):
        return _viz_shapely_array(data, **kwargs)

    # Shapely scalar
    if data.__class__.__module__.startswith("shapely") and any(
        cls.__name__ == "BaseGeometry" for cls in data.__class__.__mro__
    ):
        return _viz_shapely_scalar(data, **kwargs)  # type: ignore

    # Anything with __arrow_c_array__
    if hasattr(data, "__arrow_c_array__"):
        data = cast("ArrowArrayExportable", data)
        return _viz_geoarrow_array(data, **kwargs)

    # Anything with __arrow_c_stream__
    if hasattr(data, "__arrow_c_stream__"):
        data = cast("ArrowStreamExportable", data)
        return _viz_geoarrow_table(Table.from_arrow(data), **kwargs)

    # Anything with __geo_interface__
    if hasattr(data, "__geo_interface__"):
        data = cast("GeoInterfaceProtocol", data)
        return _viz_geo_interface(data.__geo_interface__, **kwargs)

    # GeoJSON dict
    if isinstance(data, dict):
        if data.get("type") in [
            "Point",
            "LineString",
            "Polygon",
            "MultiPoint",
            "MultiLineString",
            "MultiPolygon",
            "GeometryCollection",
            "Feature",
            "FeatureCollection",
        ]:
            return _viz_geo_interface(data, **kwargs)

        raise ValueError(
            "If passing a dict, must be a GeoJSON "
            "Geometry, Feature, or FeatureCollection.",
        )

    raise ValueError


def _viz_geopandas_geodataframe(
    data: gpd.GeoDataFrame,
    **kwargs: Any,
) -> list[ScatterplotLayer | PathLayer | PolygonLayer]:
    layers: list[ScatterplotLayer | PathLayer | PolygonLayer] = []
    for partial_gdf in split_mixed_gdf(data):
        table = geopandas_to_geoarrow(partial_gdf)
        layers.extend(_viz_geoarrow_table(table, **kwargs))

    return layers


def _viz_geopandas_geoseries(
    data: gpd.GeoSeries,
    **kwargs: Any,
) -> list[ScatterplotLayer | PathLayer | PolygonLayer]:
    import geopandas as gpd

    gdf = gpd.GeoDataFrame(geometry=data)  # type: ignore
    return _viz_geopandas_geodataframe(gdf, **kwargs)


def _viz_duckdb_relation(
    data: duckdb.DuckDBPyRelation,
    **kwargs: Any,
) -> list[ScatterplotLayer | PathLayer | PolygonLayer]:
    from lonboard._geoarrow._duckdb import from_duckdb

    table = from_duckdb(data)
    return _viz_geoarrow_table(table, **kwargs)


def _viz_shapely_scalar(
    data: shapely.geometry.base.BaseGeometry,
    **kwargs: Any,
) -> list[ScatterplotLayer | PathLayer | PolygonLayer]:
    return _viz_shapely_array(np.array([data]), **kwargs)


def _viz_shapely_array(
    data: NDArray[np.object_],
    **kwargs: Any,
) -> list[ScatterplotLayer | PathLayer | PolygonLayer]:
    layers: list[ScatterplotLayer | PathLayer | PolygonLayer] = []
    for partial_geometry_array in split_mixed_shapely_array(data):
        field, geom_arr = construct_geometry_array(
            partial_geometry_array,
        )
        table = Table.from_arrays([geom_arr], schema=Schema([field]))
        layers.extend(_viz_geoarrow_table(table, **kwargs))

    return layers


def _viz_geo_interface(
    data: dict,
    **kwargs: Any,
) -> list[ScatterplotLayer | PathLayer | PolygonLayer]:
    try:
        import pyarrow as pa
    except ImportError as e:
        raise ImportError(
            "pyarrow required for visualizing __geo_interface__ objects.\n"
            "Run `pip install pyarrow`.",
        ) from e

    try:
        import shapely
    except ImportError as e:
        raise ImportError(
            "shapely required for visualizing __geo_interface__ objects.\n"
            "Run `pip install shapely`.",
        ) from e

    if data["type"] in [
        "Point",
        "LineString",
        "Polygon",
        "MultiPoint",
        "MultiLineString",
        "MultiPolygon",
    ]:
        return _viz_shapely_scalar(shapely.from_geojson(json.dumps(data)), **kwargs)

    if data["type"] == "Feature":
        attribute_columns = {k: [v] for k, v in data["properties"].items()}
        table = pa.table(attribute_columns)
        shapely_geom = shapely.from_geojson(json.dumps(data["geometry"]))
        field, geom_arr = construct_geometry_array(np.array([shapely_geom]))
        return _viz_geoarrow_table(table.append_column(field, geom_arr), **kwargs)

    if data["type"] == "FeatureCollection":
        # We currently take a FeatureCollection through GeoPandas so that we can handle
        # mixed-geometry type collections
        import geopandas as gpd
        import pandas as pd

        check_pandas_version()

        attribute_columns_struct = pa.array(
            [feature["properties"] for feature in data["features"]],
        )

        fields = []
        arrays = []
        for field_idx in range(attribute_columns_struct.type.num_fields):
            fields.append(attribute_columns_struct.type.field(field_idx))
            arrays.append(struct_field(attribute_columns_struct, field_idx))  # type: ignore

        table = pa.Table.from_arrays(arrays, schema=pa.schema(fields))
        df = table.to_pandas(types_mapper=pd.ArrowDtype)

        shapely_geom_arr = shapely.from_geojson(
            [json.dumps(feature["geometry"]) for feature in data["features"]],
        )
        gdf = gpd.GeoDataFrame(df, geometry=shapely_geom_arr)  # type: ignore
        return _viz_geopandas_geodataframe(gdf, **kwargs)

    geo_interface_type = data["type"]
    raise ValueError(f"type '{geo_interface_type}' not supported.")


def _viz_geoarrow_array(
    data: ArrowArrayExportable,
    **kwargs: Any,
) -> list[ScatterplotLayer | PathLayer | PolygonLayer]:
    array = Array.from_arrow(data)
    field = array.field.with_name("geometry")
    schema = Schema([field])
    table = Table.from_arrays([array], schema=schema)

    num_rows = len(array)
    if num_rows <= np.iinfo(np.uint8).max:
        arange_col = Array(np.arange(num_rows, dtype=np.uint8))
    elif num_rows <= np.iinfo(np.uint16).max:
        arange_col = Array(np.arange(num_rows, dtype=np.uint16))
    elif num_rows <= np.iinfo(np.uint32).max:
        arange_col = Array(np.arange(num_rows, dtype=np.uint32))
    else:
        arange_col = Array(np.arange(num_rows, dtype=np.uint64))

    table = table.append_column("row_index", ChunkedArray([arange_col]))
    return _viz_geoarrow_table(table, **kwargs)


def _viz_geoarrow_table(
    table: Table,
    *,
    _viz_color: str,
    scatterplot_kwargs: ScatterplotLayerKwargs | None = None,
    path_kwargs: PathLayerKwargs | None = None,
    polygon_kwargs: PolygonLayerKwargs | None = None,
) -> list[ScatterplotLayer | PathLayer | PolygonLayer]:
    parsed_tables = parse_serialized_table(table)
    if len(parsed_tables) > 1:
        output: list[ScatterplotLayer | PathLayer | PolygonLayer] = []
        for parsed_table in parsed_tables:
            output.extend(
                _viz_geoarrow_table(
                    parsed_table,
                    _viz_color=_viz_color,
                    scatterplot_kwargs=scatterplot_kwargs,
                    path_kwargs=path_kwargs,
                    polygon_kwargs=polygon_kwargs,
                ),
            )

        return output
    table = parsed_tables[0]

    geometry_column_index = get_geometry_column_index(table.schema)
    assert geometry_column_index is not None, (
        "One column must have GeoArrow extension metadata"
    )

    geometry_field = table.schema.field(geometry_column_index)
    geometry_ext_type = geometry_field.metadata.get(b"ARROW:extension:name")

    if geometry_ext_type in [EXTENSION_NAME.POINT, EXTENSION_NAME.MULTIPOINT]:
        scatterplot_kwargs = scatterplot_kwargs if scatterplot_kwargs else {}

        if "get_fill_color" not in scatterplot_kwargs:
            scatterplot_kwargs["get_fill_color"] = _viz_color

        if "radius_min_pixels" not in scatterplot_kwargs:
            if len(table) <= 10_000:
                scatterplot_kwargs["radius_min_pixels"] = 2
            elif len(table) <= 100_000:
                scatterplot_kwargs["radius_min_pixels"] = 1
            elif len(table) <= 1_000_000:
                scatterplot_kwargs["radius_min_pixels"] = 0.5
            else:
                scatterplot_kwargs["radius_min_pixels"] = 0.2

        if "opacity" not in scatterplot_kwargs:
            if len(table) <= 10_000:
                scatterplot_kwargs["opacity"] = 0.9
            elif len(table) <= 100_000:
                scatterplot_kwargs["opacity"] = 0.7
            elif len(table) <= 1_000_000:
                scatterplot_kwargs["opacity"] = 0.5

        return [ScatterplotLayer(table=table, **scatterplot_kwargs)]

    if geometry_ext_type in [
        EXTENSION_NAME.LINESTRING,
        EXTENSION_NAME.MULTILINESTRING,
    ]:
        path_kwargs = path_kwargs if path_kwargs else {}

        if "get_color" not in path_kwargs:
            path_kwargs["get_color"] = _viz_color

        if "width_min_pixels" not in path_kwargs:
            if len(table) <= 1_000:
                path_kwargs["width_min_pixels"] = 1.5
            elif len(table) <= 10_000:
                path_kwargs["width_min_pixels"] = 1
            elif len(table) <= 100_000:
                path_kwargs["width_min_pixels"] = 0.7
            else:
                path_kwargs["width_min_pixels"] = 0.5

        if "opacity" not in path_kwargs:
            if len(table) <= 1_000:
                path_kwargs["opacity"] = 0.9
            elif len(table) <= 10_000:
                path_kwargs["opacity"] = 0.7
            elif len(table) <= 100_000:
                path_kwargs["opacity"] = 0.5

        return [PathLayer(table=table, **path_kwargs)]

    if geometry_ext_type in [EXTENSION_NAME.POLYGON, EXTENSION_NAME.MULTIPOLYGON]:
        polygon_kwargs = polygon_kwargs if polygon_kwargs else {}

        if "get_fill_color" not in polygon_kwargs:
            polygon_kwargs["get_fill_color"] = _viz_color

        if "get_line_color" not in polygon_kwargs:
            polygon_kwargs["get_line_color"] = DEFAULT_POLYGON_LINE_COLOR

        if "opacity" not in polygon_kwargs:
            polygon_kwargs["opacity"] = 0.5

        if "line_width_min_pixels" not in polygon_kwargs:
            if len(table) <= 100:
                polygon_kwargs["line_width_min_pixels"] = 0.5
            if len(table) <= 1_000:
                polygon_kwargs["line_width_min_pixels"] = 0.45
            if len(table) <= 5_000:
                polygon_kwargs["line_width_min_pixels"] = 0.4
            elif len(table) <= 10_000:
                polygon_kwargs["line_width_min_pixels"] = 0.3
            elif len(table) <= 100_000:
                polygon_kwargs["line_width_min_pixels"] = 0.25
            else:
                polygon_kwargs["line_width_min_pixels"] = 0.2

        return [PolygonLayer(table=table, **polygon_kwargs)]

    raise ValueError(f"Unsupported extension type: '{geometry_ext_type}'.")<|MERGE_RESOLUTION|>--- conflicted
+++ resolved
@@ -135,11 +135,7 @@
 
             con = duckdb.connect()
             con.execute("CREATE TABLE spatial_table AS ...;")
-<<<<<<< HEAD
-            viz(con.table("spatial_table"), con=con)
-=======
-            viz(con.table())
->>>>>>> 82e4e8ea
+            viz(con.table("spatial_table"))
             ```
 
         !!! warning
