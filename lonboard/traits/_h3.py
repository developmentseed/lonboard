# ruff: noqa: SLF001

from __future__ import annotations

from typing import TYPE_CHECKING, Any

import numpy as np
from arro3.core import Array, ChunkedArray, DataType

<<<<<<< HEAD
from lonboard._h3._str_to_h3 import str_to_h3
=======
from lonboard._h3 import str_to_h3
>>>>>>> 432406cf
from lonboard._serialization import ACCESSOR_SERIALIZATION
from lonboard.traits._base import FixedErrorTraitType

if TYPE_CHECKING:
    import pandas as pd
    from numpy.typing import NDArray
    from traitlets.traitlets import TraitType

    from lonboard.layer import BaseArrowLayer


class H3Accessor(FixedErrorTraitType):
    """A trait to validate h3 cell input.

    Various input is allowed:

    - A numpy `ndarray` with an object, S15, or uint64 data type.
    - A pandas `Series` with an object or uint64 data type.
    - A pyarrow string, large string, string view array, or uint64 array, or a chunked array of those types.
    - Any Arrow string, large string, string view array, or uint64 array, or a chunked array of those types from a library that implements the [Arrow PyCapsule
      Interface](https://arrow.apache.org/docs/format/CDataInterface/PyCapsuleInterface.html).
    """

    default_value = None
    info_text = (
        "a float value or numpy ndarray or Arrow array representing an array of floats"
    )

    def __init__(
        self: TraitType,
        *args: Any,
        **kwargs: Any,
    ) -> None:
        super().__init__(*args, **kwargs)
        self.tag(sync=True, **ACCESSOR_SERIALIZATION)

    def _pandas_to_numpy(
        self,
        obj: BaseArrowLayer,
        value: pd.Series,
    ) -> NDArray[np.str_] | NDArray[np.uint64]:
        """Cast pandas Series to numpy ndarray."""
        if isinstance(value.dtype, np.dtype) and np.issubdtype(value.dtype, np.integer):
            return np.asarray(value, dtype=np.uint64)

        if not isinstance(value.dtype, np.dtype) or not np.issubdtype(
            value.dtype,
            np.object_,
        ):
            self.error(
                obj,
                value,
                info="H3 Pandas series not object or uint64 dtype.",
            )

        if not (value.str.len() == 15).all():
            self.error(
                obj,
                value,
                info="H3 Pandas series not all 15 characters long.",
            )

        return np.asarray(value, dtype="S15")

    def _numpy_to_arrow(self, obj: BaseArrowLayer, value: np.ndarray) -> ChunkedArray:
        if np.issubdtype(value.dtype, np.uint64):
            return ChunkedArray([value])

        if np.issubdtype(value.dtype, np.object_):
            if {len(v) for v in value} != {15}:
                self.error(
                    obj,
                    value,
                    info="numpy object array not all 15 characters long",
                )

            value = np.asarray(value, dtype="S15")

        if not np.issubdtype(value.dtype, np.dtype("S15")):
            self.error(obj, value, info="numpy array not object, str, or uint64 dtype")

        h3_uint8_array = str_to_h3(value)
        return ChunkedArray([h3_uint8_array])

    def validate(self, obj: BaseArrowLayer, value: Any) -> ChunkedArray:
        # pandas Series
        if (
            value.__class__.__module__.startswith("pandas")
            and value.__class__.__name__ == "Series"
        ):
            value = self._pandas_to_numpy(obj, value)

        if isinstance(value, np.ndarray):
            value = self._numpy_to_arrow(obj, value)
        elif hasattr(value, "__arrow_c_array__"):
            value = ChunkedArray([Array.from_arrow(value)])
        elif hasattr(value, "__arrow_c_stream__"):
            value = ChunkedArray.from_arrow(value)
        else:
            self.error(obj, value)

        assert isinstance(value, ChunkedArray)

        if (
            DataType.is_string(value.type)
            or DataType.is_large_string(value.type)
            or DataType.is_string_view(value.type)
        ):
            value = self._numpy_to_arrow(obj, value.to_numpy())

        if not DataType.is_uint64(value.type):
            self.error(
                obj,
                value,
                info="H3 Arrow array must be uint64 type.",
            )

        # Ideally we would validate the H3 indices here, but I hit spurious validation
        # errors with the kontur 22km dataset
        # https://data.humdata.org/dataset/kontur-population-dataset-22km

        return value.rechunk(max_chunksize=obj._rows_per_chunk)<|MERGE_RESOLUTION|>--- conflicted
+++ resolved
@@ -7,11 +7,7 @@
 import numpy as np
 from arro3.core import Array, ChunkedArray, DataType
 
-<<<<<<< HEAD
-from lonboard._h3._str_to_h3 import str_to_h3
-=======
 from lonboard._h3 import str_to_h3
->>>>>>> 432406cf
 from lonboard._serialization import ACCESSOR_SERIALIZATION
 from lonboard.traits._base import FixedErrorTraitType
 
