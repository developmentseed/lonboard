--- conflicted
+++ resolved
@@ -1,28 +1,20 @@
 import { createRender, useModel, useModelState } from "@anywidget/react";
 import type { Initialize, Render } from "@anywidget/types";
-<<<<<<< HEAD
 import { MapViewState, PickingInfo } from "@deck.gl/core";
-import {
-  initializeLayer,
-  type BaseLayerModel,
-  initializeChildModels,
-} from "./model/index.js";
-import type { IWidgetManager, WidgetModel } from "@jupyter-widgets/base";
-import { initParquetWasm } from "./parquet.js";
-import { isDefined } from "./util.js";
-=======
-import { MapViewState, PickingInfo, type Layer } from "@deck.gl/core";
 import { DeckGLRef } from "@deck.gl/react";
 import type { IWidgetManager, WidgetModel } from "@jupyter-widgets/base";
 import { NextUIProvider } from "@nextui-org/react";
 import throttle from "lodash.throttle";
 import * as React from "react";
 import { useCallback, useEffect, useRef, useState } from "react";
->>>>>>> 999ef682
 import { v4 as uuidv4 } from "uuid";
 
 import { flyTo } from "./actions/fly-to.js";
-import { BaseLayerModel, initializeLayer } from "./model/index.js";
+import {
+  initializeLayer,
+  type BaseLayerModel,
+  initializeChildModels,
+} from "./model/index.js";
 import { initParquetWasm } from "./parquet.js";
 import DeckFirstRenderer from "./renderers/deck-first.js";
 import OverlayRenderer from "./renderers/overlay.js";
@@ -32,7 +24,7 @@
 import Toolbar from "./toolbar.js";
 import { getTooltip } from "./tooltip/index.js";
 import { Message } from "./types.js";
-import { isDefined, loadChildModels } from "./util.js";
+import { isDefined } from "./util.js";
 import { MachineContext, MachineProvider } from "./xstate";
 import * as selectors from "./xstate/selectors";
 
