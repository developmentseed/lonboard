import { createRender, useModel, useModelState } from "@anywidget/react";
import type { Initialize, Render } from "@anywidget/types";
import { MapViewState, PickingInfo } from "@deck.gl/core";
import { DeckGLRef } from "@deck.gl/react";
import type { IWidgetManager } from "@jupyter-widgets/base";
import { NextUIProvider } from "@nextui-org/react";
import throttle from "lodash.throttle";
import * as React from "react";
import { useCallback, useEffect, useRef, useState } from "react";
import { v4 as uuidv4 } from "uuid";

import { flyTo } from "./actions/fly-to.js";
import {
<<<<<<< HEAD
  initializeLayer,
  type BaseLayerModel,
  initializeChildModels,
  BaseMapControlModel,
} from "./model/index.js";
import { loadModel } from "./model/initialize.js";
import { initializeControl } from "./model/map-control.js";
import { BaseViewModel, initializeView } from "./model/view.js";
=======
  useBasemapState,
  useLayersState,
  useViewsState,
} from "./hooks/index.js";
import { DEFAULT_MAP_STYLE } from "./model/basemap.js";
>>>>>>> 7937c495
import { initParquetWasm } from "./parquet.js";
import DeckFirstRenderer from "./renderers/deck-first.js";
import OverlayRenderer from "./renderers/overlay.js";
import {
  DeckFirstRendererProps,
  MapRendererProps,
  OverlayRendererProps,
} from "./renderers/types.js";
import SidePanel from "./sidepanel/index";
import { useViewStateDebounced } from "./state";
import Toolbar from "./toolbar.js";
import { getTooltip } from "./tooltip/index.js";
import { Message } from "./types.js";
import { isDefined, isGlobeView } from "./util.js";
import { MachineContext, MachineProvider } from "./xstate";
import * as selectors from "./xstate/selectors";

import "maplibre-gl/dist/maplibre-gl.css";
import "./globals.css";

await initParquetWasm();

const DEFAULT_INITIAL_VIEW_STATE = {
  latitude: 10,
  longitude: 0,
  zoom: 0.5,
  bearing: 0,
  pitch: 0,
};

function App() {
  const actorRef = MachineContext.useActorRef();
  const isDrawingBBoxSelection = MachineContext.useSelector(
    selectors.isDrawingBBoxSelection,
  );
  const isOnMapHoverEventEnabled = MachineContext.useSelector(
    selectors.isOnMapHoverEventEnabled,
  );

  const highlightedFeature = MachineContext.useSelector(
    (s) => s.context.highlightedFeature,
  );

  const bboxSelectPolygonLayer = MachineContext.useSelector(
    selectors.getBboxSelectPolygonLayer,
  );
  const bboxSelectBounds = MachineContext.useSelector(
    selectors.getBboxSelectBounds,
  );

  const [justClicked, setJustClicked] = useState<boolean>(false);

  // Expose DeckGL instance on window for Playwright e2e tests
  const deckRef = useRef<DeckGLRef | null>(null);
  useEffect(() => {
    if (deckRef.current && typeof window !== "undefined") {
      (window as unknown as Record<string, unknown>).__deck =
        deckRef.current.deck;
    }
  }, [deckRef.current]);

  const model = useModel();

  const [basemapModelId] = useModelState<string | null>("basemap");
  const [mapHeight] = useModelState<string>("height");
  const [showTooltip] = useModelState<boolean>("show_tooltip");
  const [showSidePanel] = useModelState<boolean>("show_side_panel");
  const [pickingRadius] = useModelState<number>("picking_radius");
  const [useDevicePixels] = useModelState<number | boolean>(
    "use_device_pixels",
  );
  const [parameters] = useModelState<object>("parameters");
  const [customAttribution] = useModelState<string>("custom_attribution");
  const [mapId] = useState(uuidv4());
  const [childLayerIds] = useModelState<string[]>("layers");
  const [viewIds] = useModelState<string | string[] | null>("views");
<<<<<<< HEAD
  const [controlsIds] = useModelState<string[]>("controls");
=======
  // eslint-disable-next-line @typescript-eslint/no-unused-vars
  const [_selectedBounds, setSelectedBounds] = useModelState<number[] | null>(
    "selected_bounds",
  );
>>>>>>> 7937c495

  // initialViewState is the value of view_state on the Python side. This is
  // called `initial` here because it gets passed in to deck's
  // `initialViewState` param, as deck manages its own view state. Further
  // updates to `view_state` from Python are set on the deck `initialViewState`
  // property, which can set new camera state, as described here:
  // https://deck.gl/docs/developer-guide/interactivity
  //
  // `setViewState` is a debounced way to update the model and send view
  // state information back to Python.
  const [initialViewState, setViewState] =
    useViewStateDebounced<MapViewState>("view_state");

  // Handle custom messages
  model.on("msg:custom", (msg: Message) => {
    switch (msg.type) {
      case "fly-to":
        flyTo(msg, setViewState);
        break;

      default:
        break;
    }
  });

  // Fake state just to get react to re-render when a model callback is called
  // eslint-disable-next-line @typescript-eslint/no-unused-vars
  const [stateCounter, setStateCounter] = useState<Date>(new Date());
  const updateStateCallback = () => setStateCounter(new Date());

  const basemapState = useBasemapState(
    basemapModelId,
    model.widget_manager as IWidgetManager,
    updateStateCallback,
  );

<<<<<<< HEAD
  useEffect(() => {
    const loadBasemap = async () => {
      try {
        if (!basemapModelId) {
          setBasemapState(null);
          return;
        }

        const basemapModel = await loadModel(
          model.widget_manager as IWidgetManager,
          basemapModelId,
        );
        const basemap = new MaplibreBasemapModel(
          basemapModel,
          updateStateCallback,
        );
        setBasemapState(basemap);
      } catch (error) {
        console.error("Error loading basemap model:", error);
      }
    };

    loadBasemap();
  }, [basemapModelId]);

  //////////////////////
  // Controls state
  //////////////////////

  const [controlsState, setControlsState] = useState<
    Record<string, BaseMapControlModel>
  >({});

  useEffect(() => {
    const loadMapControls = async () => {
      try {
        const controlsModels = await initializeChildModels<BaseMapControlModel>(
          model.widget_manager as IWidgetManager,
          controlsIds,
          controlsState,
          async (model: WidgetModel) =>
            initializeControl(model, updateStateCallback),
        );

        setControlsState(controlsModels);
      } catch (error) {
        console.error("Error loading controls:", error);
      }
    };

    loadMapControls();
  }, [controlsIds]);

  const controls = Object.values(controlsState);

  //////////////////////
  // Layers state
  //////////////////////

  const [layersState, setLayersState] = useState<
    Record<string, BaseLayerModel>
  >({});

  useEffect(() => {
    const loadAndUpdateLayers = async () => {
      try {
        const layerModels = await initializeChildModels<BaseLayerModel>(
          model.widget_manager as IWidgetManager,
          childLayerIds,
          layersState,
          async (model: WidgetModel) =>
            initializeLayer(model, updateStateCallback),
        );

        setLayersState(layerModels);

        if (!isDrawingBBoxSelection) {
          // Note: selected_bounds is a property of the **Map**. In the future,
          // when we use deck.gl to perform picking, we'll have
          // `selected_indices` as a property of each individual layer.
          model.set("selected_bounds", bboxSelectBounds);
          model.save_changes();
          // childModels.forEach((layer) => {
          //   layer.set("selected_bounds", bboxSelectBounds);
          //   layer.save_changes();
          // });
        }
      } catch (error) {
        console.error("Error loading child models or setting bounds:", error);
      }
    };

    loadAndUpdateLayers();
  }, [childLayerIds, bboxSelectBounds, isDrawingBBoxSelection]);

  const layers = Object.values(layersState).flatMap((layerModel) =>
    layerModel.render(),
=======
  const layers = useLayersState(
    childLayerIds,
    model.widget_manager as IWidgetManager,
    updateStateCallback,
    bboxSelectBounds,
    isDrawingBBoxSelection,
    setSelectedBounds,
>>>>>>> 7937c495
  );

  const views = useViewsState(
    viewIds,
    model.widget_manager as IWidgetManager,
    updateStateCallback,
  );

  const onMapClickHandler = useCallback((info: PickingInfo) => {
    // We added this flag to prevent the hover event from firing after a
    // click event.
    if (typeof info.coordinate !== "undefined") {
      if (model.get("_has_click_handlers")) {
        model.send({ kind: "on-click", coordinate: info.coordinate });
      }
    }
    setJustClicked(true);
    actorRef.send({
      type: "Map click event",
      data: info,
    });
    setTimeout(() => {
      setJustClicked(false);
    }, 100);
  }, []);

  const onMapHoverHandler = useCallback(
    throttle(
      (info: PickingInfo) =>
        isOnMapHoverEventEnabled &&
        !justClicked &&
        actorRef.send({
          type: "Map hover event",
          data: info,
        }),
      100,
    ),
    [isOnMapHoverEventEnabled, justClicked],
  );

  const mapRenderProps: MapRendererProps = {
    mapStyle: basemapState?.style || DEFAULT_MAP_STYLE,
    customAttribution,
    deckRef,
    initialViewState: ["longitude", "latitude", "zoom"].every((key) =>
      Object.keys(initialViewState).includes(key),
    )
      ? initialViewState
      : DEFAULT_INITIAL_VIEW_STATE,
    layers: bboxSelectPolygonLayer
      ? layers.concat(bboxSelectPolygonLayer)
      : layers,
    getTooltip: (showTooltip && getTooltip) || undefined,
    getCursor: () => (isDrawingBBoxSelection ? "crosshair" : "grab"),
    pickingRadius: pickingRadius,
    onClick: onMapClickHandler,
    onHover: onMapHoverHandler,
    ...(isDefined(useDevicePixels) && { useDevicePixels }),
    onViewStateChange: (event) => {
      const { viewState } = event;

      // This condition is necessary to confirm that the viewState is
      // of type MapViewState.
      if ("latitude" in viewState) {
        const { longitude, latitude, zoom, pitch, bearing } = viewState;
        setViewState({
          longitude,
          latitude,
          zoom,
          pitch,
          bearing,
        });
      }
    },
    parameters: parameters || {},
    views,
    controls,
  };

  const overlayRenderProps: OverlayRendererProps = {
    interleaved: basemapState?.mode === "interleaved",
  };

  const deckFirstRenderProps: DeckFirstRendererProps = {
    renderBasemap: Boolean(basemapState),
  };

  return (
    <div
      className="lonboard"
      style={{ minHeight: "100%", height: mapHeight }}
      // This attribute suppresses the context menu on right click in JupyterLab
      // https://jupyterlab.readthedocs.io/en/latest/extension/extension_points.html#context-menu
      // https://jupyter.zulipchat.com/#narrow/channel/471314-geojupyter/topic/Possible.20to.20disable.20JupyterLab.20popup.20on.20right.20click.3F/near/541082696
      data-jp-suppress-context-menu
    >
      <div
        id={`map-${mapId}`}
        className="flex"
        style={{
          width: "100%",
          height: "100%",
          // Use a dark background when in globe view so the globe is easier to
          // delineate
          // In the future we may want to allow the user to customize this
          ...(isGlobeView(views) && {
            background: "linear-gradient(0, #000, #223)",
          }),
        }}
      >
        <Toolbar />

        {showSidePanel && highlightedFeature && (
          <SidePanel
            info={highlightedFeature}
            onClose={() => actorRef.send({ type: "Close side panel" })}
          />
        )}
        <div className="bg-transparent h-full w-full relative">
          {basemapState?.mode === "overlaid" ||
          basemapState?.mode === "interleaved" ? (
            <OverlayRenderer {...mapRenderProps} {...overlayRenderProps} />
          ) : (
            <DeckFirstRenderer {...mapRenderProps} {...deckFirstRenderProps} />
          )}
        </div>
      </div>
    </div>
  );
}

const WrappedApp = () => (
  <NextUIProvider>
    <MachineProvider>
      <App />
    </MachineProvider>
  </NextUIProvider>
);

const module: { render: Render; initialize?: Initialize } = {
  render: createRender(WrappedApp),
};

export default module;<|MERGE_RESOLUTION|>--- conflicted
+++ resolved
@@ -11,22 +11,11 @@
 
 import { flyTo } from "./actions/fly-to.js";
 import {
-<<<<<<< HEAD
-  initializeLayer,
-  type BaseLayerModel,
-  initializeChildModels,
-  BaseMapControlModel,
-} from "./model/index.js";
-import { loadModel } from "./model/initialize.js";
-import { initializeControl } from "./model/map-control.js";
-import { BaseViewModel, initializeView } from "./model/view.js";
-=======
   useBasemapState,
   useLayersState,
   useViewsState,
 } from "./hooks/index.js";
 import { DEFAULT_MAP_STYLE } from "./model/basemap.js";
->>>>>>> 7937c495
 import { initParquetWasm } from "./parquet.js";
 import DeckFirstRenderer from "./renderers/deck-first.js";
 import OverlayRenderer from "./renderers/overlay.js";
@@ -46,6 +35,7 @@
 
 import "maplibre-gl/dist/maplibre-gl.css";
 import "./globals.css";
+import { useControlsState } from "./hooks/controls.js";
 
 await initParquetWasm();
 
@@ -103,14 +93,11 @@
   const [mapId] = useState(uuidv4());
   const [childLayerIds] = useModelState<string[]>("layers");
   const [viewIds] = useModelState<string | string[] | null>("views");
-<<<<<<< HEAD
   const [controlsIds] = useModelState<string[]>("controls");
-=======
   // eslint-disable-next-line @typescript-eslint/no-unused-vars
   const [_selectedBounds, setSelectedBounds] = useModelState<number[] | null>(
     "selected_bounds",
   );
->>>>>>> 7937c495
 
   // initialViewState is the value of view_state on the Python side. This is
   // called `initial` here because it gets passed in to deck's
@@ -147,105 +134,12 @@
     updateStateCallback,
   );
 
-<<<<<<< HEAD
-  useEffect(() => {
-    const loadBasemap = async () => {
-      try {
-        if (!basemapModelId) {
-          setBasemapState(null);
-          return;
-        }
-
-        const basemapModel = await loadModel(
-          model.widget_manager as IWidgetManager,
-          basemapModelId,
-        );
-        const basemap = new MaplibreBasemapModel(
-          basemapModel,
-          updateStateCallback,
-        );
-        setBasemapState(basemap);
-      } catch (error) {
-        console.error("Error loading basemap model:", error);
-      }
-    };
-
-    loadBasemap();
-  }, [basemapModelId]);
-
-  //////////////////////
-  // Controls state
-  //////////////////////
-
-  const [controlsState, setControlsState] = useState<
-    Record<string, BaseMapControlModel>
-  >({});
-
-  useEffect(() => {
-    const loadMapControls = async () => {
-      try {
-        const controlsModels = await initializeChildModels<BaseMapControlModel>(
-          model.widget_manager as IWidgetManager,
-          controlsIds,
-          controlsState,
-          async (model: WidgetModel) =>
-            initializeControl(model, updateStateCallback),
-        );
-
-        setControlsState(controlsModels);
-      } catch (error) {
-        console.error("Error loading controls:", error);
-      }
-    };
-
-    loadMapControls();
-  }, [controlsIds]);
-
-  const controls = Object.values(controlsState);
-
-  //////////////////////
-  // Layers state
-  //////////////////////
-
-  const [layersState, setLayersState] = useState<
-    Record<string, BaseLayerModel>
-  >({});
-
-  useEffect(() => {
-    const loadAndUpdateLayers = async () => {
-      try {
-        const layerModels = await initializeChildModels<BaseLayerModel>(
-          model.widget_manager as IWidgetManager,
-          childLayerIds,
-          layersState,
-          async (model: WidgetModel) =>
-            initializeLayer(model, updateStateCallback),
-        );
-
-        setLayersState(layerModels);
-
-        if (!isDrawingBBoxSelection) {
-          // Note: selected_bounds is a property of the **Map**. In the future,
-          // when we use deck.gl to perform picking, we'll have
-          // `selected_indices` as a property of each individual layer.
-          model.set("selected_bounds", bboxSelectBounds);
-          model.save_changes();
-          // childModels.forEach((layer) => {
-          //   layer.set("selected_bounds", bboxSelectBounds);
-          //   layer.save_changes();
-          // });
-        }
-      } catch (error) {
-        console.error("Error loading child models or setting bounds:", error);
-      }
-    };
-
-    loadAndUpdateLayers();
-  }, [childLayerIds, bboxSelectBounds, isDrawingBBoxSelection]);
-
-  const layers = Object.values(layersState).flatMap((layerModel) =>
-    layerModel.render(),
-=======
+  const controls = useControlsState(
+    controlsIds,
+    model.widget_manager as IWidgetManager,
+    updateStateCallback,
+  );
+
   const layers = useLayersState(
     childLayerIds,
     model.widget_manager as IWidgetManager,
@@ -253,7 +147,6 @@
     bboxSelectBounds,
     isDrawingBBoxSelection,
     setSelectedBounds,
->>>>>>> 7937c495
   );
 
   const views = useViewsState(
