--- conflicted
+++ resolved
@@ -4,11 +4,13 @@
 import type { Initialize, Render } from "@anywidget/types";
 import Map from "react-map-gl/maplibre";
 import DeckGL from "@deck.gl/react";
-<<<<<<< HEAD
-import { MapViewState, PickingInfo, type Layer } from "@deck.gl/core";
-=======
-import { MapView, MapViewState, Widget, type Layer } from "@deck.gl/core";
->>>>>>> 3a8b5d25
+import {
+  MapView,
+  MapViewState,
+  PickingInfo,
+  Widget,
+  type Layer,
+} from "@deck.gl/core";
 import { BaseLayerModel, initializeLayer } from "./model/index.js";
 import type { WidgetModel } from "@jupyter-widgets/base";
 import { initParquetWasm } from "./parquet.js";
@@ -18,9 +20,12 @@
 import { Message } from "./types.js";
 import { flyTo } from "./actions/fly-to.js";
 import { useViewStateDebounced } from "./state";
-import { BaseDeckWidgetModel, initializeWidget } from "./model/deck-widget-models.js";
-import '@deck.gl/widgets/stylesheet.css';
-import './widget-style.css'
+import {
+  BaseDeckWidgetModel,
+  initializeWidget,
+} from "./model/deck-widget-models.js";
+import "@deck.gl/widgets/stylesheet.css";
+import "./widget-style.css";
 
 import { MachineContext, MachineProvider } from "./xstate";
 import * as selectors from "./xstate/selectors";
@@ -41,7 +46,7 @@
   pitch: 0,
 };
 
-const MAP_VIEW = new MapView({repeat: true});
+const MAP_VIEW = new MapView({ repeat: true });
 
 const DEFAULT_MAP_STYLE =
   "https://basemaps.cartocdn.com/gl/positron-nolabels-gl-style/style.json";
@@ -97,12 +102,16 @@
     // a new one
     if (deckWidgetId in previousSubModelState) {
       // pop from old state
-      newDeckWidgetModelState[deckWidgetId] = previousSubModelState[deckWidgetId];
+      newDeckWidgetModelState[deckWidgetId] =
+        previousSubModelState[deckWidgetId];
       delete previousSubModelState[deckWidgetId];
       continue;
     }
 
-    const deckWidget = await initializeWidget(deckWidgetModel, updateStateCallback);
+    const deckWidget = await initializeWidget(
+      deckWidgetModel,
+      updateStateCallback,
+    );
     newDeckWidgetModelState[deckWidgetId] = deckWidget;
   }
 
@@ -135,11 +144,11 @@
 
   const [justClicked, setJustClicked] = useState<boolean>(false);
 
-<<<<<<< HEAD
   const model = useModel();
 
   const [mapStyle] = useModelState<string>("basemap_style");
   const [mapHeight] = useModelState<number>("_height");
+  const [mapWidth] = useModelState<number>("width");
   const [showTooltip] = useModelState<boolean>("show_tooltip");
   const [pickingRadius] = useModelState<number>("picking_radius");
   const [useDevicePixels] = useModelState<number | boolean>(
@@ -147,16 +156,7 @@
   );
   const [parameters] = useModelState<object>("parameters");
   const [customAttribution] = useModelState<string>("custom_attribution");
-=======
-  let [mapStyle] = useModelState<string>("basemap_style");
-  let [mapHeight] = useModelState<number>("height");
-  let [mapWidth] = useModelState<number>("width");
-  let [showTooltip] = useModelState<boolean>("show_tooltip");
-  let [pickingRadius] = useModelState<number>("picking_radius");
-  let [useDevicePixels] = useModelState<number | boolean>("use_device_pixels");
-  let [parameters] = useModelState<object>("parameters");
-  let [controller] = useModelState<boolean>("controller");
->>>>>>> 3a8b5d25
+  const [controller] = useModelState<boolean>("controller");
 
   // initialViewState is the value of view_state on the Python side. This is
   // called `initial` here because it gets passed in to deck's
@@ -187,23 +187,18 @@
     Record<string, BaseLayerModel>
   >({});
 
-<<<<<<< HEAD
   const [childLayerIds] = useModelState<string[]>("layers");
-=======
-  let [deckWidgetState, setDeckWidgetState] = useState<
+  const [deckWidgetState, setDeckWidgetState] = useState<
     Record<string, BaseDeckWidgetModel>
   >({});
 
-  let [childLayerIds] = useModelState<string[]>("layers");
-  let [deckWidgetIds] = useModelState<string[]>("deck_widgets");
->>>>>>> 3a8b5d25
+  const [deckWidgetIds] = useModelState<string[]>("deck_widgets");
 
   // Fake state just to get react to re-render when a model callback is called
   // eslint-disable-next-line @typescript-eslint/no-unused-vars
   const [stateCounter, setStateCounter] = useState<Date>(new Date());
 
   useEffect(() => {
-<<<<<<< HEAD
     const loadAndUpdateLayers = async () => {
       try {
         const childModels = await loadChildModels(
@@ -218,6 +213,18 @@
           setStateCounter,
         );
         setSubModelState(newSubModelState);
+
+        const deckWidgetModels = await loadChildModels(
+          model.widget_manager,
+          deckWidgetIds,
+        );
+        const newDeckWidgetState = await getDeckWidgetModelState(
+          deckWidgetModels,
+          deckWidgetIds,
+          deckWidgetState,
+          setStateCounter,
+        );
+        setDeckWidgetState(newDeckWidgetState);
 
         if (!isDrawingBBoxSelection) {
           childModels.forEach((layer) => {
@@ -228,33 +235,6 @@
       } catch (error) {
         console.error("Error loading child models or setting bounds:", error);
       }
-=======
-    const callback = async () => {
-      const childModels = await loadChildModels(
-        model.widget_manager,
-        childLayerIds,
-      );
-      const newSubModelState = await getChildModelState(
-        childModels,
-        childLayerIds,
-        subModelState,
-        setStateCounter,
-      );
-      setSubModelState(newSubModelState);
-
-      const deckWidgetModels = await loadChildModels(
-        model.widget_manager,
-        deckWidgetIds,
-      );
-      const newDeckWidgetState = await getDeckWidgetModelState(
-        deckWidgetModels,
-        deckWidgetIds,
-        deckWidgetState,
-        setStateCounter,
-      );
-      setDeckWidgetState(newDeckWidgetState);
-
->>>>>>> 3a8b5d25
     };
 
     loadAndUpdateLayers();
@@ -324,12 +304,11 @@
   );
 
   return (
-<<<<<<< HEAD
-    <div id={`map-${mapId}`} style={{ height: mapHeight || "100%" }}>
+    <div
+      id={`map-${mapId}`}
+      style={{ height: mapHeight || "100%", width: mapWidth || "100%" }}
+    >
       <Toolbar />
-=======
-    <div id={`map-${mapId}`} style={{ height: mapHeight || "100%", width: mapWidth || "100%" }}>
->>>>>>> 3a8b5d25
       <DeckGL
         initialViewState={
           ["longitude", "latitude", "zoom"].every((key) =>
@@ -338,8 +317,7 @@
             ? initialViewState
             : DEFAULT_INITIAL_VIEW_STATE
         }
-<<<<<<< HEAD
-        controller={true}
+        controller={controller}
         layers={
           bboxSelectPolygonLayer
             ? layers.concat(bboxSelectPolygonLayer)
@@ -349,16 +327,10 @@
           (showTooltip && isTooltipEnabled && getTooltip) || undefined
         }
         getCursor={() => (isDrawingBBoxSelection ? "crosshair" : "grab")}
-=======
         views={MAP_VIEW}
-        controller={controller}
-        layers={layers}
         widgets={deckWidgets}
         width={mapWidth}
         height={mapHeight}
-        // @ts-expect-error
-        getTooltip={showTooltip && getTooltip}
->>>>>>> 3a8b5d25
         pickingRadius={pickingRadius}
         onClick={onMapClickHandler}
         onHover={onMapHoverHandler}
@@ -368,7 +340,6 @@
           overAlloc: 1,
           poolSize: 0,
         }}
-<<<<<<< HEAD
         onViewStateChange={(event) => {
           const { viewState } = event;
 
@@ -385,8 +356,6 @@
             });
           }
         }}
-=======
->>>>>>> 3a8b5d25
         parameters={parameters || {}}
       >
         <Map
