--- conflicted
+++ resolved
@@ -3,14 +3,8 @@
 import { createRender, useModelState, useModel } from "@anywidget/react";
 import type { Initialize, Render } from "@anywidget/types";
 import Map from "react-map-gl/maplibre";
-<<<<<<< HEAD
 import DeckGL from "@deck.gl/react";
-import { MapViewState, type Layer } from "@deck.gl/core";
-=======
-import DeckGL from "@deck.gl/react/typed";
-import type { PickingInfo } from "@deck.gl/core/typed";
-import { MapViewState, type Layer } from "@deck.gl/core/typed";
->>>>>>> abcb5d40
+import { MapViewState, PickingInfo, type Layer } from "@deck.gl/core";
 import { BaseLayerModel, initializeLayer } from "./model/index.js";
 import type { WidgetModel } from "@jupyter-widgets/base";
 import { initParquetWasm } from "./parquet.js";
