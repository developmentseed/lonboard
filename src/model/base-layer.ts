--- conflicted
+++ resolved
@@ -7,19 +7,12 @@
   PickingInfo,
 } from "@deck.gl/core";
 import type { WidgetModel } from "@jupyter-widgets/base";
-<<<<<<< HEAD
-import { isDefined } from "../util.js";
-import { initializeExtension } from "./extension.js";
-import type { BaseExtensionModel } from "./extension.js";
-import { BaseModel } from "./base.js";
-import { initializeChildModels } from "./initialize.js";
-=======
 
-import { isDefined, loadChildModels } from "../util.js";
 import { BaseModel } from "./base.js";
 import { initializeExtension } from "./extension.js";
 import type { BaseExtensionModel } from "./extension.js";
->>>>>>> 999ef682
+import { initializeChildModels } from "./initialize.js";
+import { isDefined } from "../util.js";
 
 export abstract class BaseLayerModel extends BaseModel {
   protected pickable: LayerProps["pickable"];
