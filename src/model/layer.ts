import {
  GeoArrowArcLayer,
  GeoArrowColumnLayer,
  GeoArrowHeatmapLayer,
  GeoArrowPathLayer,
  GeoArrowPolygonLayer,
  GeoArrowPointCloudLayer,
  GeoArrowPointCloudLayerProps,
  GeoArrowScatterplotLayer,
  GeoArrowSolidPolygonLayer,
  _GeoArrowTextLayer as GeoArrowTextLayer,
} from "@geoarrow/deck.gl-layers";
import type {
  GeoArrowArcLayerProps,
  GeoArrowColumnLayerProps,
  GeoArrowHeatmapLayerProps,
  GeoArrowPathLayerProps,
  GeoArrowPolygonLayerProps,
  GeoArrowScatterplotLayerProps,
  GeoArrowSolidPolygonLayerProps,
  _GeoArrowTextLayerProps as GeoArrowTextLayerProps,
} from "@geoarrow/deck.gl-layers";
import type { WidgetModel } from "@jupyter-widgets/base";
import * as arrow from "apache-arrow";
import { parseParquetBuffers } from "../parquet.js";
import { BaseLayerModel } from "./base-layer.js";
import { BitmapLayer, BitmapLayerProps } from "@deck.gl/layers";
import { TileLayer, TileLayerProps } from "@deck.gl/geo-layers";
import { isDefined } from "../util.js";

/**
 * An abstract base class for a layer that uses an Arrow Table as the data prop.
 */
export abstract class BaseArrowLayerModel extends BaseLayerModel {
  protected table!: arrow.Table;

  constructor(model: WidgetModel, updateStateCallback: () => void) {
    super(model, updateStateCallback);

    this.initTable("table");
  }

  /**
   * Initialize a Table on the model.
   *
   * This also watches for changes on the Jupyter model and propagates those
   * changes to this class' internal state.
   *
   * @param   {string}  pythonName  Name of attribute on Python model (usually snake-cased)
   */
  initTable(pythonName: string) {
    this.table = parseParquetBuffers(this.model.get(pythonName));

    // Remove all existing change callbacks for this attribute
    this.model.off(`change:${pythonName}`);

    const callback = () => {
      this.table = parseParquetBuffers(this.model.get(pythonName));
    };
    this.model.on(`change:${pythonName}`, callback);

    this.callbacks.set(`change:${pythonName}`, callback);
  }
}

export class ArcModel extends BaseArrowLayerModel {
  static layerType = "arc";

  protected greatCircle: GeoArrowArcLayerProps["greatCircle"] | null;
  protected numSegments: GeoArrowArcLayerProps["numSegments"] | null;
  protected widthUnits: GeoArrowArcLayerProps["widthUnits"] | null;
  protected widthScale: GeoArrowArcLayerProps["widthScale"] | null;
  protected widthMinPixels: GeoArrowArcLayerProps["widthMinPixels"] | null;
  protected widthMaxPixels: GeoArrowArcLayerProps["widthMaxPixels"] | null;
  protected getSourcePosition!: GeoArrowArcLayerProps["getSourcePosition"];
  protected getTargetPosition!: GeoArrowArcLayerProps["getTargetPosition"];
  protected getSourceColor: GeoArrowArcLayerProps["getSourceColor"] | null;
  protected getTargetColor: GeoArrowArcLayerProps["getTargetColor"] | null;
  protected getWidth: GeoArrowArcLayerProps["getWidth"] | null;
  protected getHeight: GeoArrowArcLayerProps["getHeight"] | null;
  protected getTilt: GeoArrowArcLayerProps["getTilt"] | null;

  constructor(model: WidgetModel, updateStateCallback: () => void) {
    super(model, updateStateCallback);

    this.initRegularAttribute("great_circle", "greatCircle");
    this.initRegularAttribute("num_segments", "numSegments");
    this.initRegularAttribute("width_units", "widthUnits");
    this.initRegularAttribute("width_scale", "widthScale");
    this.initRegularAttribute("width_min_pixels", "widthMinPixels");
    this.initRegularAttribute("width_max_pixels", "widthMaxPixels");

    this.initVectorizedAccessor("get_source_position", "getSourcePosition");
    this.initVectorizedAccessor("get_target_position", "getTargetPosition");
    this.initVectorizedAccessor("get_source_color", "getSourceColor");
    this.initVectorizedAccessor("get_target_color", "getTargetColor");
    this.initVectorizedAccessor("get_width", "getWidth");
    this.initVectorizedAccessor("get_height", "getHeight");
    this.initVectorizedAccessor("get_tilt", "getTilt");
  }

  layerProps(): Omit<GeoArrowArcLayerProps, "id"> {
    return {
      data: this.table,
      // Always provided
      getSourcePosition: this.getSourcePosition,
      getTargetPosition: this.getTargetPosition,
      ...(isDefined(this.greatCircle) && { greatCircle: this.greatCircle }),
      ...(isDefined(this.numSegments) && { numSegments: this.numSegments }),
      ...(isDefined(this.widthUnits) && { widthUnits: this.widthUnits }),
      ...(isDefined(this.widthScale) && { widthScale: this.widthScale }),
      ...(isDefined(this.widthMinPixels) && {
        widthMinPixels: this.widthMinPixels,
      }),
      ...(isDefined(this.widthMaxPixels) && {
        widthMaxPixels: this.widthMaxPixels,
      }),
      ...(isDefined(this.getSourceColor) && {
        getSourceColor: this.getSourceColor,
      }),
      ...(isDefined(this.getTargetColor) && {
        getTargetColor: this.getTargetColor,
      }),
      ...(isDefined(this.getWidth) && { getWidth: this.getWidth }),
      ...(isDefined(this.getHeight) && { getHeight: this.getHeight }),
      ...(isDefined(this.getTilt) && { getTilt: this.getTilt }),
    };
  }

  render(): GeoArrowArcLayer {
    return new GeoArrowArcLayer({
      ...this.baseLayerProps(),
      ...this.layerProps(),
    });
  }
}

export class BitmapModel extends BaseLayerModel {
  static layerType = "bitmap";

  protected image: BitmapLayerProps["image"];
  protected bounds: BitmapLayerProps["bounds"];
  protected desaturate: BitmapLayerProps["desaturate"];
  protected transparentColor: BitmapLayerProps["transparentColor"];
  protected tintColor: BitmapLayerProps["tintColor"];

  constructor(model: WidgetModel, updateStateCallback: () => void) {
    super(model, updateStateCallback);

    this.initRegularAttribute("image", "image");
    this.initRegularAttribute("bounds", "bounds");
    this.initRegularAttribute("desaturate", "desaturate");
    this.initRegularAttribute("transparent_color", "transparentColor");
    this.initRegularAttribute("tint_color", "tintColor");
  }

  layerProps(): Omit<BitmapLayerProps, "id" | "data"> {
    return {
      ...(isDefined(this.image) && { image: this.image }),
      ...(isDefined(this.bounds) && { bounds: this.bounds }),
      ...(isDefined(this.desaturate) && { desaturate: this.desaturate }),
      ...(isDefined(this.transparentColor) && {
        transparentColor: this.transparentColor,
      }),
      ...(isDefined(this.tintColor) && { tintColor: this.tintColor }),
    };
  }

  render(): BitmapLayer {
    return new BitmapLayer({
      ...this.baseLayerProps(),
      ...this.layerProps(),
      data: undefined,
      pickable: false,
    });
  }
}

export class BitmapTileModel extends BaseLayerModel {
  static layerType = "bitmap-tile";

  protected data!: TileLayerProps["data"];
  protected tileSize: TileLayerProps["tileSize"];
  protected zoomOffset: TileLayerProps["zoomOffset"];
  protected maxZoom: TileLayerProps["maxZoom"];
  protected minZoom: TileLayerProps["minZoom"];
  protected extent: TileLayerProps["extent"];
  protected maxCacheSize: TileLayerProps["maxCacheSize"];
  protected maxCacheByteSize: TileLayerProps["maxCacheByteSize"];
  protected refinementStrategy: TileLayerProps["refinementStrategy"];
  protected maxRequests: TileLayerProps["maxRequests"];

  protected desaturate: BitmapLayerProps["desaturate"];
  protected transparentColor: BitmapLayerProps["transparentColor"];
  protected tintColor: BitmapLayerProps["tintColor"];

  constructor(model: WidgetModel, updateStateCallback: () => void) {
    super(model, updateStateCallback);

    this.initRegularAttribute("data", "data");

    this.initRegularAttribute("tile_size", "tileSize");
    this.initRegularAttribute("zoom_offset", "zoomOffset");
    this.initRegularAttribute("max_zoom", "maxZoom");
    this.initRegularAttribute("min_zoom", "minZoom");
    this.initRegularAttribute("extent", "extent");
    this.initRegularAttribute("max_cache_size", "maxCacheSize");
    this.initRegularAttribute("max_cache_byte_size", "maxCacheByteSize");
    this.initRegularAttribute("refinement_strategy", "refinementStrategy");
    this.initRegularAttribute("max_requests", "maxRequests");
    this.initRegularAttribute("desaturate", "desaturate");
    this.initRegularAttribute("transparent_color", "transparentColor");
    this.initRegularAttribute("tint_color", "tintColor");
  }

  bitmapLayerProps(): Omit<BitmapLayerProps, "id" | "data"> {
    return {
      ...(isDefined(this.desaturate) && { desaturate: this.desaturate }),
      ...(isDefined(this.transparentColor) && {
        transparentColor: this.transparentColor,
      }),
      ...(isDefined(this.tintColor) && { tintColor: this.tintColor }),
    };
  }

  layerProps(): Omit<TileLayerProps, "id"> {
    return {
      data: this.data,
      ...(isDefined(this.tileSize) && { tileSize: this.tileSize }),
      ...(isDefined(this.zoomOffset) && { zoomOffset: this.zoomOffset }),
      ...(isDefined(this.maxZoom) && { maxZoom: this.maxZoom }),
      ...(isDefined(this.minZoom) && { minZoom: this.minZoom }),
      ...(isDefined(this.extent) && { extent: this.extent }),
      ...(isDefined(this.maxCacheSize) && { maxCacheSize: this.maxCacheSize }),
      ...(isDefined(this.maxCacheByteSize) && {
        maxCacheByteSize: this.maxCacheByteSize,
      }),
      ...(isDefined(this.refinementStrategy) && {
        refinementStrategy: this.refinementStrategy,
      }),
      ...(isDefined(this.maxRequests) && { maxRequests: this.maxRequests }),
    };
  }

  render(): TileLayer {
    return new TileLayer({
      ...this.baseLayerProps(),
      ...this.layerProps(),

      renderSubLayers: (props) => {
        const [min, max] = props.tile.boundingBox;

        return new BitmapLayer(props, {
          ...this.bitmapLayerProps(),
          data: undefined,
          image: props.data,
          bounds: [min[0], min[1], max[0], max[1]],
        });
      },
    });
  }
}

export class ColumnModel extends BaseArrowLayerModel {
  static layerType = "column";

  protected diskResolution: GeoArrowColumnLayerProps["diskResolution"] | null;
  protected radius: GeoArrowColumnLayerProps["radius"] | null;
  protected angle: GeoArrowColumnLayerProps["angle"] | null;

<<<<<<< HEAD
  protected vertices: GeoArrowColumnLayerProps["vertices"] | null;
=======
  // Note: not yet exposed to Python
  // protected vertices: GeoArrowColumnLayerProps["vertices"] | null;
>>>>>>> abcb5d40
  protected offset: GeoArrowColumnLayerProps["offset"] | null;
  protected coverage: GeoArrowColumnLayerProps["coverage"] | null;
  protected elevationScale: GeoArrowColumnLayerProps["elevationScale"] | null;
  protected filled: GeoArrowColumnLayerProps["filled"] | null;
  protected stroked: GeoArrowColumnLayerProps["stroked"] | null;
  protected extruded: GeoArrowColumnLayerProps["extruded"] | null;
  protected wireframe: GeoArrowColumnLayerProps["wireframe"] | null;
  protected flatShading: GeoArrowColumnLayerProps["flatShading"] | null;
  protected radiusUnits: GeoArrowColumnLayerProps["radiusUnits"] | null;
  protected lineWidthUnits: GeoArrowColumnLayerProps["lineWidthUnits"] | null;
  protected lineWidthScale: GeoArrowColumnLayerProps["lineWidthScale"] | null;
  protected lineWidthMinPixels:
    | GeoArrowColumnLayerProps["lineWidthMinPixels"]
    | null;
  protected lineWidthMaxPixels:
    | GeoArrowColumnLayerProps["lineWidthMaxPixels"]
    | null;
  // Note: not yet exposed to Python
  // protected material: GeoArrowColumnLayerProps["material"] | null;

  protected getPosition: GeoArrowColumnLayerProps["getPosition"] | null;
  protected getFillColor: GeoArrowColumnLayerProps["getFillColor"] | null;
  protected getLineColor: GeoArrowColumnLayerProps["getLineColor"] | null;
  protected getElevation: GeoArrowColumnLayerProps["getElevation"] | null;
  protected getLineWidth: GeoArrowColumnLayerProps["getLineWidth"] | null;

  constructor(model: WidgetModel, updateStateCallback: () => void) {
    super(model, updateStateCallback);

    this.initRegularAttribute("disk_resolution", "diskResolution");
    this.initRegularAttribute("radius", "radius");
    this.initRegularAttribute("angle", "angle");
    // this.initRegularAttribute("vertices", "vertices");
    this.initRegularAttribute("offset", "offset");
    this.initRegularAttribute("coverage", "coverage");
    this.initRegularAttribute("elevation_scale", "elevationScale");
    this.initRegularAttribute("filled", "filled");
    this.initRegularAttribute("stroked", "stroked");
    this.initRegularAttribute("extruded", "extruded");
    this.initRegularAttribute("wireframe", "wireframe");
    this.initRegularAttribute("flat_shading", "flatShading");
    this.initRegularAttribute("radius_units", "radiusUnits");
    this.initRegularAttribute("line_width_units", "lineWidthUnits");
    this.initRegularAttribute("line_width_scale", "lineWidthScale");
    this.initRegularAttribute("line_width_min_pixels", "lineWidthMinPixels");
    this.initRegularAttribute("line_width_max_pixels", "lineWidthMaxPixels");
    // this.initRegularAttribute("material", "material");

    this.initVectorizedAccessor("get_position", "getPosition");
    this.initVectorizedAccessor("get_fill_color", "getFillColor");
    this.initVectorizedAccessor("get_line_color", "getLineColor");
    this.initVectorizedAccessor("get_elevation", "getElevation");
    this.initVectorizedAccessor("get_line_width", "getLineWidth");
  }

  layerProps(): Omit<GeoArrowColumnLayerProps, "id"> {
    return {
      data: this.table,
      ...(isDefined(this.diskResolution) && {
        diskResolution: this.diskResolution,
      }),
      ...(isDefined(this.radius) && { radius: this.radius }),
      ...(isDefined(this.angle) && { angle: this.angle }),
      // ...(isDefined(this.vertices) &&
      //   this.vertices !== undefined && { vertices: this.vertices }),
      ...(isDefined(this.offset) && { offset: this.offset }),
      ...(isDefined(this.coverage) && { coverage: this.coverage }),
      ...(isDefined(this.elevationScale) && {
        elevationScale: this.elevationScale,
      }),
      ...(isDefined(this.filled) && { filled: this.filled }),
      ...(isDefined(this.stroked) && { stroked: this.stroked }),
      ...(isDefined(this.extruded) && { extruded: this.extruded }),
      ...(isDefined(this.wireframe) && { wireframe: this.wireframe }),
      ...(isDefined(this.flatShading) && { flatShading: this.flatShading }),
      ...(isDefined(this.radiusUnits) && { radiusUnits: this.radiusUnits }),
      ...(isDefined(this.lineWidthUnits) && {
        lineWidthUnits: this.lineWidthUnits,
      }),
      ...(isDefined(this.lineWidthScale) && {
        lineWidthScale: this.lineWidthScale,
      }),
      ...(isDefined(this.lineWidthMinPixels) && {
        lineWidthMinPixels: this.lineWidthMinPixels,
      }),
      ...(isDefined(this.lineWidthMaxPixels) && {
        lineWidthMaxPixels: this.lineWidthMaxPixels,
      }),
      // ...(isDefined(this.material) && { material: this.material }),
      ...(isDefined(this.getPosition) && { getPosition: this.getPosition }),
      ...(isDefined(this.getFillColor) && { getFillColor: this.getFillColor }),
      ...(isDefined(this.getLineColor) && { getLineColor: this.getLineColor }),
      ...(isDefined(this.getElevation) && { getElevation: this.getElevation }),
      ...(isDefined(this.getLineWidth) && { getLineWidth: this.getLineWidth }),
    };
  }

  render(): GeoArrowColumnLayer {
    return new GeoArrowColumnLayer({
      ...this.baseLayerProps(),
      ...this.layerProps(),
    });
  }
}

export class HeatmapModel extends BaseArrowLayerModel {
  static layerType = "heatmap";

  protected radiusPixels: GeoArrowHeatmapLayerProps["radiusPixels"] | null;
  protected colorRange: GeoArrowHeatmapLayerProps["colorRange"] | null;
  protected intensity: GeoArrowHeatmapLayerProps["intensity"] | null;
  protected threshold: GeoArrowHeatmapLayerProps["threshold"] | null;
  protected colorDomain: GeoArrowHeatmapLayerProps["colorDomain"] | null;
  protected aggregation: GeoArrowHeatmapLayerProps["aggregation"] | null;
  protected weightsTextureSize:
    | GeoArrowHeatmapLayerProps["weightsTextureSize"]
    | null;
  protected debounceTimeout:
    | GeoArrowHeatmapLayerProps["debounceTimeout"]
    | null;
  protected getPosition: GeoArrowHeatmapLayerProps["getPosition"] | null;
  protected getWeight: GeoArrowHeatmapLayerProps["getWeight"] | null;

  constructor(model: WidgetModel, updateStateCallback: () => void) {
    super(model, updateStateCallback);

    this.initRegularAttribute("radius_pixels", "radiusPixels");
    this.initRegularAttribute("color_range", "colorRange");
    this.initRegularAttribute("intensity", "intensity");
    this.initRegularAttribute("threshold", "threshold");
    this.initRegularAttribute("color_domain", "colorDomain");
    this.initRegularAttribute("aggregation", "aggregation");
    this.initRegularAttribute("weights_texture_size", "weightsTextureSize");
    this.initRegularAttribute("debounce_timeout", "debounceTimeout");

    this.initVectorizedAccessor("get_position", "getPosition");
    this.initVectorizedAccessor("get_weight", "getWeight");
  }

  layerProps(): Omit<GeoArrowHeatmapLayerProps, "id"> {
    return {
      data: this.table,
      ...(isDefined(this.radiusPixels) && { radiusPixels: this.radiusPixels }),
      ...(isDefined(this.colorRange) && { colorRange: this.colorRange }),
      ...(isDefined(this.intensity) && { intensity: this.intensity }),
      ...(isDefined(this.threshold) && { threshold: this.threshold }),
      ...(isDefined(this.colorDomain) && { colorDomain: this.colorDomain }),
      ...(isDefined(this.aggregation) && { aggregation: this.aggregation }),
      ...(isDefined(this.weightsTextureSize) && {
        weightsTextureSize: this.weightsTextureSize,
      }),
      ...(isDefined(this.debounceTimeout) && {
        debounceTimeout: this.debounceTimeout,
      }),
      ...(isDefined(this.getPosition) && { getPosition: this.getPosition }),
      ...(isDefined(this.getWeight) && { getWeight: this.getWeight }),
    };
  }

  render(): GeoArrowHeatmapLayer {
    return new GeoArrowHeatmapLayer({
      ...this.baseLayerProps(),
      ...this.layerProps(),
    });
  }
}

export class PathModel extends BaseArrowLayerModel {
  static layerType = "path";

  protected widthUnits: GeoArrowPathLayerProps["widthUnits"] | null;
  protected widthScale: GeoArrowPathLayerProps["widthScale"] | null;
  protected widthMinPixels: GeoArrowPathLayerProps["widthMinPixels"] | null;
  protected widthMaxPixels: GeoArrowPathLayerProps["widthMaxPixels"] | null;
  protected jointRounded: GeoArrowPathLayerProps["jointRounded"] | null;
  protected capRounded: GeoArrowPathLayerProps["capRounded"] | null;
  protected miterLimit: GeoArrowPathLayerProps["miterLimit"] | null;
  protected billboard: GeoArrowPathLayerProps["billboard"] | null;
  protected getColor: GeoArrowPathLayerProps["getColor"] | null;
  protected getWidth: GeoArrowPathLayerProps["getWidth"] | null;

  constructor(model: WidgetModel, updateStateCallback: () => void) {
    super(model, updateStateCallback);

    this.initRegularAttribute("width_units", "widthUnits");
    this.initRegularAttribute("width_scale", "widthScale");
    this.initRegularAttribute("width_min_pixels", "widthMinPixels");
    this.initRegularAttribute("width_max_pixels", "widthMaxPixels");
    this.initRegularAttribute("joint_rounded", "jointRounded");
    this.initRegularAttribute("cap_rounded", "capRounded");
    this.initRegularAttribute("miter_limit", "miterLimit");
    this.initRegularAttribute("billboard", "billboard");

    this.initVectorizedAccessor("get_color", "getColor");
    this.initVectorizedAccessor("get_width", "getWidth");
  }

  layerProps(): Omit<GeoArrowPathLayerProps, "id"> {
    return {
      data: this.table,
      ...(isDefined(this.widthUnits) && { widthUnits: this.widthUnits }),
      ...(isDefined(this.widthScale) && { widthScale: this.widthScale }),
      ...(isDefined(this.widthMinPixels) && {
        widthMinPixels: this.widthMinPixels,
      }),
      ...(isDefined(this.widthMaxPixels) && {
        widthMaxPixels: this.widthMaxPixels,
      }),
      ...(isDefined(this.jointRounded) && { jointRounded: this.jointRounded }),
      ...(isDefined(this.capRounded) && { capRounded: this.capRounded }),
      ...(isDefined(this.miterLimit) && { miterLimit: this.miterLimit }),
      ...(isDefined(this.billboard) && { billboard: this.billboard }),
      ...(isDefined(this.getColor) && { getColor: this.getColor }),
      ...(isDefined(this.getWidth) && { getWidth: this.getWidth }),
    };
  }

  render(): GeoArrowPathLayer {
    return new GeoArrowPathLayer({
      ...this.baseLayerProps(),
      ...this.layerProps(),
    });
  }
}

export class PointCloudModel extends BaseArrowLayerModel {
  static layerType = "point-cloud";

  protected sizeUnits: GeoArrowPointCloudLayerProps["sizeUnits"] | null;
  protected pointSize: GeoArrowPointCloudLayerProps["pointSize"] | null;
  // protected material: GeoArrowPointCloudLayerProps["material"] | null;

  protected getColor: GeoArrowPointCloudLayerProps["getColor"] | null;
  protected getNormal: GeoArrowPointCloudLayerProps["getNormal"] | null;

  constructor(model: WidgetModel, updateStateCallback: () => void) {
    super(model, updateStateCallback);

    this.initRegularAttribute("size_units", "sizeUnits");
    this.initRegularAttribute("point_size", "pointSize");

    this.initVectorizedAccessor("get_color", "getColor");
    this.initVectorizedAccessor("get_normal", "getNormal");
  }

  layerProps(): Omit<GeoArrowPointCloudLayerProps, "id"> {
    return {
      data: this.table,
      ...(isDefined(this.sizeUnits) && { sizeUnits: this.sizeUnits }),
      ...(isDefined(this.pointSize) && { pointSize: this.pointSize }),
      ...(isDefined(this.getColor) && { getColor: this.getColor }),
      ...(isDefined(this.getNormal) && { getNormal: this.getNormal }),
    };
  }

  render(): GeoArrowPointCloudLayer {
    return new GeoArrowPointCloudLayer({
      ...this.baseLayerProps(),
      ...this.layerProps(),
    });
  }
}

export class PolygonModel extends BaseArrowLayerModel {
  static layerType = "polygon";

  protected stroked: GeoArrowPolygonLayerProps["stroked"] | null;
  protected filled: GeoArrowPolygonLayerProps["filled"] | null;
  protected extruded: GeoArrowPolygonLayerProps["extruded"] | null;
  protected wireframe: GeoArrowPolygonLayerProps["wireframe"] | null;
  protected elevationScale: GeoArrowPolygonLayerProps["elevationScale"] | null;
  protected lineWidthUnits: GeoArrowPolygonLayerProps["lineWidthUnits"] | null;
  protected lineWidthScale: GeoArrowPolygonLayerProps["lineWidthScale"] | null;
  protected lineWidthMinPixels:
    | GeoArrowPolygonLayerProps["lineWidthMinPixels"]
    | null;
  protected lineWidthMaxPixels:
    | GeoArrowPolygonLayerProps["lineWidthMaxPixels"]
    | null;
  protected lineJointRounded:
    | GeoArrowPolygonLayerProps["lineJointRounded"]
    | null;
  protected lineMiterLimit: GeoArrowPolygonLayerProps["lineMiterLimit"] | null;

  protected getFillColor: GeoArrowPolygonLayerProps["getFillColor"] | null;
  protected getLineColor: GeoArrowPolygonLayerProps["getLineColor"] | null;
  protected getLineWidth: GeoArrowPolygonLayerProps["getLineWidth"] | null;
  protected getElevation: GeoArrowPolygonLayerProps["getElevation"] | null;

  constructor(model: WidgetModel, updateStateCallback: () => void) {
    super(model, updateStateCallback);

    this.initRegularAttribute("stroked", "stroked");
    this.initRegularAttribute("filled", "filled");
    this.initRegularAttribute("extruded", "extruded");
    this.initRegularAttribute("wireframe", "wireframe");
    this.initRegularAttribute("elevation_scale", "elevationScale");
    this.initRegularAttribute("line_width_units", "lineWidthUnits");
    this.initRegularAttribute("line_width_scale", "lineWidthScale");
    this.initRegularAttribute("line_width_min_pixels", "lineWidthMinPixels");
    this.initRegularAttribute("line_width_max_pixels", "lineWidthMaxPixels");
    this.initRegularAttribute("line_joint_rounded", "lineJointRounded");
    this.initRegularAttribute("line_miter_limit", "lineMiterLimit");

    this.initVectorizedAccessor("get_fill_color", "getFillColor");
    this.initVectorizedAccessor("get_line_color", "getLineColor");
    this.initVectorizedAccessor("get_line_width", "getLineWidth");
    this.initVectorizedAccessor("get_elevation", "getElevation");
  }

  layerProps(): Omit<GeoArrowPolygonLayerProps, "id"> {
    return {
      data: this.table,
      ...(isDefined(this.stroked) && { stroked: this.stroked }),
      ...(isDefined(this.filled) && { filled: this.filled }),
      ...(isDefined(this.extruded) && { extruded: this.extruded }),
      ...(isDefined(this.wireframe) && { wireframe: this.wireframe }),
      ...(isDefined(this.elevationScale) && {
        elevationScale: this.elevationScale,
      }),
      ...(isDefined(this.lineWidthUnits) && {
        lineWidthUnits: this.lineWidthUnits,
      }),
      ...(isDefined(this.lineWidthScale) && {
        lineWidthScale: this.lineWidthScale,
      }),
      ...(isDefined(this.lineWidthMinPixels) && {
        lineWidthMinPixels: this.lineWidthMinPixels,
      }),
      ...(isDefined(this.lineWidthMaxPixels) && {
        lineWidthMaxPixels: this.lineWidthMaxPixels,
      }),
      ...(isDefined(this.lineJointRounded) && {
        lineJointRounded: this.lineJointRounded,
      }),
      ...(isDefined(this.lineMiterLimit) && {
        lineMiterLimit: this.lineMiterLimit,
      }),
      ...(isDefined(this.getFillColor) && { getFillColor: this.getFillColor }),
      ...(isDefined(this.getLineColor) && { getLineColor: this.getLineColor }),
      ...(isDefined(this.getLineWidth) && { getLineWidth: this.getLineWidth }),
      ...(isDefined(this.getElevation) && { getElevation: this.getElevation }),
    };
  }

  render(): GeoArrowPolygonLayer {
    return new GeoArrowPolygonLayer({
      ...this.baseLayerProps(),
      ...this.layerProps(),
    });
  }
}

export class ScatterplotModel extends BaseArrowLayerModel {
  static layerType = "scatterplot";

  protected radiusUnits: GeoArrowScatterplotLayerProps["radiusUnits"] | null;
  protected radiusScale: GeoArrowScatterplotLayerProps["radiusScale"] | null;
  protected radiusMinPixels:
    | GeoArrowScatterplotLayerProps["radiusMinPixels"]
    | null;
  protected radiusMaxPixels:
    | GeoArrowScatterplotLayerProps["radiusMaxPixels"]
    | null;
  protected lineWidthUnits:
    | GeoArrowScatterplotLayerProps["lineWidthUnits"]
    | null;
  protected lineWidthScale:
    | GeoArrowScatterplotLayerProps["lineWidthScale"]
    | null;
  protected lineWidthMinPixels:
    | GeoArrowScatterplotLayerProps["lineWidthMinPixels"]
    | null;
  protected lineWidthMaxPixels:
    | GeoArrowScatterplotLayerProps["lineWidthMaxPixels"]
    | null;
  protected stroked: GeoArrowScatterplotLayerProps["stroked"] | null;
  protected filled: GeoArrowScatterplotLayerProps["filled"] | null;
  protected billboard: GeoArrowScatterplotLayerProps["billboard"] | null;
  protected antialiasing: GeoArrowScatterplotLayerProps["antialiasing"] | null;
  protected getRadius: GeoArrowScatterplotLayerProps["getRadius"] | null;
  protected getFillColor: GeoArrowScatterplotLayerProps["getFillColor"] | null;
  protected getLineColor: GeoArrowScatterplotLayerProps["getLineColor"] | null;
  protected getLineWidth: GeoArrowScatterplotLayerProps["getLineWidth"] | null;

  constructor(model: WidgetModel, updateStateCallback: () => void) {
    super(model, updateStateCallback);

    this.initRegularAttribute("radius_units", "radiusUnits");
    this.initRegularAttribute("radius_scale", "radiusScale");
    this.initRegularAttribute("radius_min_pixels", "radiusMinPixels");
    this.initRegularAttribute("radius_max_pixels", "radiusMaxPixels");
    this.initRegularAttribute("line_width_units", "lineWidthUnits");
    this.initRegularAttribute("line_width_scale", "lineWidthScale");
    this.initRegularAttribute("line_width_min_pixels", "lineWidthMinPixels");
    this.initRegularAttribute("line_width_max_pixels", "lineWidthMaxPixels");
    this.initRegularAttribute("stroked", "stroked");
    this.initRegularAttribute("filled", "filled");
    this.initRegularAttribute("billboard", "billboard");
    this.initRegularAttribute("antialiasing", "antialiasing");

    this.initVectorizedAccessor("get_radius", "getRadius");
    this.initVectorizedAccessor("get_fill_color", "getFillColor");
    this.initVectorizedAccessor("get_line_color", "getLineColor");
    this.initVectorizedAccessor("get_line_width", "getLineWidth");
  }

  layerProps(): Omit<GeoArrowScatterplotLayerProps, "id"> {
    return {
      data: this.table,
      ...(isDefined(this.radiusUnits) && { radiusUnits: this.radiusUnits }),
      ...(isDefined(this.radiusScale) && { radiusScale: this.radiusScale }),
      ...(isDefined(this.radiusMinPixels) && {
        radiusMinPixels: this.radiusMinPixels,
      }),
      ...(isDefined(this.radiusMaxPixels) && {
        radiusMaxPixels: this.radiusMaxPixels,
      }),
      ...(isDefined(this.lineWidthUnits) && {
        lineWidthUnits: this.lineWidthUnits,
      }),
      ...(isDefined(this.lineWidthScale) && {
        lineWidthScale: this.lineWidthScale,
      }),
      ...(isDefined(this.lineWidthMinPixels) && {
        lineWidthMinPixels: this.lineWidthMinPixels,
      }),
      ...(isDefined(this.lineWidthMaxPixels) && {
        lineWidthMaxPixels: this.lineWidthMaxPixels,
      }),
      ...(isDefined(this.stroked) && { stroked: this.stroked }),
      ...(isDefined(this.filled) && { filled: this.filled }),
      ...(isDefined(this.billboard) && { billboard: this.billboard }),
      ...(isDefined(this.antialiasing) && { antialiasing: this.antialiasing }),
      ...(isDefined(this.getRadius) && { getRadius: this.getRadius }),
      ...(isDefined(this.getFillColor) && { getFillColor: this.getFillColor }),
      ...(isDefined(this.getLineColor) && { getLineColor: this.getLineColor }),
      ...(isDefined(this.getLineWidth) && { getLineWidth: this.getLineWidth }),
    };
  }

  render(): GeoArrowScatterplotLayer {
    return new GeoArrowScatterplotLayer({
      ...this.baseLayerProps(),
      ...this.layerProps(),
    });
  }
}

export class SolidPolygonModel extends BaseArrowLayerModel {
  static layerType = "solid-polygon";

  protected filled: GeoArrowSolidPolygonLayerProps["filled"] | null;
  protected extruded: GeoArrowSolidPolygonLayerProps["extruded"] | null;
  protected wireframe: GeoArrowSolidPolygonLayerProps["wireframe"] | null;
  protected elevationScale:
    | GeoArrowSolidPolygonLayerProps["elevationScale"]
    | null;
  protected getElevation: GeoArrowSolidPolygonLayerProps["getElevation"] | null;
  protected getFillColor: GeoArrowSolidPolygonLayerProps["getFillColor"] | null;
  protected getLineColor: GeoArrowSolidPolygonLayerProps["getLineColor"] | null;

  constructor(model: WidgetModel, updateStateCallback: () => void) {
    super(model, updateStateCallback);

    this.initRegularAttribute("filled", "filled");
    this.initRegularAttribute("extruded", "extruded");
    this.initRegularAttribute("wireframe", "wireframe");
    this.initRegularAttribute("elevation_scale", "elevationScale");

    this.initVectorizedAccessor("get_elevation", "getElevation");
    this.initVectorizedAccessor("get_fill_color", "getFillColor");
    this.initVectorizedAccessor("get_line_color", "getLineColor");
  }

  layerProps(): Omit<GeoArrowSolidPolygonLayerProps, "id"> {
    return {
      data: this.table,
      ...(isDefined(this.filled) && { filled: this.filled }),
      ...(isDefined(this.extruded) && { extruded: this.extruded }),
      ...(isDefined(this.wireframe) && { wireframe: this.wireframe }),
      ...(isDefined(this.elevationScale) && {
        elevationScale: this.elevationScale,
      }),
      ...(isDefined(this.getElevation) && { getElevation: this.getElevation }),
      ...(isDefined(this.getFillColor) && { getFillColor: this.getFillColor }),
      ...(isDefined(this.getLineColor) && { getLineColor: this.getLineColor }),
    };
  }

  render(): GeoArrowSolidPolygonLayer {
    return new GeoArrowSolidPolygonLayer({
      ...this.baseLayerProps(),
      ...this.layerProps(),
    });
  }
}

export class TextModel extends BaseArrowLayerModel {
  static layerType = "text";

  protected billboard: GeoArrowTextLayerProps["billboard"] | null;
  protected sizeScale: GeoArrowTextLayerProps["sizeScale"] | null;
  protected sizeUnits: GeoArrowTextLayerProps["sizeUnits"] | null;
  protected sizeMinPixels: GeoArrowTextLayerProps["sizeMinPixels"] | null;
  protected sizeMaxPixels: GeoArrowTextLayerProps["sizeMaxPixels"] | null;
  // protected background: GeoArrowTextLayerProps["background"] | null;
  protected getBackgroundColor:
    | GeoArrowTextLayerProps["getBackgroundColor"]
    | null;
  protected getBorderColor: GeoArrowTextLayerProps["getBorderColor"] | null;
  protected getBorderWidth: GeoArrowTextLayerProps["getBorderWidth"] | null;
  protected backgroundPadding:
    | GeoArrowTextLayerProps["backgroundPadding"]
    | null;
  protected characterSet: GeoArrowTextLayerProps["characterSet"] | null;
  protected fontFamily: GeoArrowTextLayerProps["fontFamily"] | null;
  protected fontWeight: GeoArrowTextLayerProps["fontWeight"] | null;
  protected lineHeight: GeoArrowTextLayerProps["lineHeight"] | null;
  protected outlineWidth: GeoArrowTextLayerProps["outlineWidth"] | null;
  protected outlineColor: GeoArrowTextLayerProps["outlineColor"] | null;
  protected fontSettings: GeoArrowTextLayerProps["fontSettings"] | null;
  protected wordBreak: GeoArrowTextLayerProps["wordBreak"] | null;
  protected maxWidth: GeoArrowTextLayerProps["maxWidth"] | null;
  protected getText!: GeoArrowTextLayerProps["getText"];
  protected getPosition: GeoArrowTextLayerProps["getPosition"] | null;
  protected getColor: GeoArrowTextLayerProps["getColor"] | null;
  protected getSize: GeoArrowTextLayerProps["getSize"] | null;
  protected getAngle: GeoArrowTextLayerProps["getAngle"] | null;
  protected getTextAnchor: GeoArrowTextLayerProps["getTextAnchor"] | null;
  protected getAlignmentBaseline:
    | GeoArrowTextLayerProps["getAlignmentBaseline"]
    | null;
  protected getPixelOffset: GeoArrowTextLayerProps["getPixelOffset"] | null;

  constructor(model: WidgetModel, updateStateCallback: () => void) {
    super(model, updateStateCallback);

    this.initRegularAttribute("billboard", "billboard");
    this.initRegularAttribute("size_scale", "sizeScale");
    this.initRegularAttribute("size_units", "sizeUnits");
    this.initRegularAttribute("size_min_pixels", "sizeMinPixels");
    this.initRegularAttribute("size_max_pixels", "sizeMaxPixels");
    // this.initRegularAttribute("background", "background");
    this.initRegularAttribute("background_padding", "backgroundPadding");
    this.initRegularAttribute("character_set", "characterSet");
    this.initRegularAttribute("font_family", "fontFamily");
    this.initRegularAttribute("font_weight", "fontWeight");
    this.initRegularAttribute("line_height", "lineHeight");
    this.initRegularAttribute("outline_width", "outlineWidth");
    this.initRegularAttribute("outline_color", "outlineColor");
    this.initRegularAttribute("font_settings", "fontSettings");
    this.initRegularAttribute("word_break", "wordBreak");
    this.initRegularAttribute("max_width", "maxWidth");

    this.initVectorizedAccessor("get_background_color", "getBackgroundColor");
    this.initVectorizedAccessor("get_border_color", "getBorderColor");
    this.initVectorizedAccessor("get_border_width", "getBorderWidth");
    this.initVectorizedAccessor("get_text", "getText");
    this.initVectorizedAccessor("get_position", "getPosition");
    this.initVectorizedAccessor("get_color", "getColor");
    this.initVectorizedAccessor("get_size", "getSize");
    this.initVectorizedAccessor("get_angle", "getAngle");
    this.initVectorizedAccessor("get_text_anchor", "getTextAnchor");
    this.initVectorizedAccessor(
      "get_alignment_baseline",
      "getAlignmentBaseline",
    );
    this.initVectorizedAccessor("get_pixel_offset", "getPixelOffset");
  }

  layerProps(): Omit<GeoArrowTextLayerProps, "id"> {
    return {
      data: this.table,
      // Always provided
      getText: this.getText,
      ...(isDefined(this.billboard) && { billboard: this.billboard }),
      ...(isDefined(this.sizeScale) && { sizeScale: this.sizeScale }),
      ...(isDefined(this.sizeUnits) && { sizeUnits: this.sizeUnits }),
      ...(isDefined(this.sizeMinPixels) && {
        sizeMinPixels: this.sizeMinPixels,
      }),
      ...(isDefined(this.sizeMaxPixels) && {
        sizeMaxPixels: this.sizeMaxPixels,
      }),
      // ...(isDefined(this.background) && {background: this.background}),
      ...(isDefined(this.backgroundPadding) && {
        backgroundPadding: this.backgroundPadding,
      }),
      ...(isDefined(this.characterSet) && { characterSet: this.characterSet }),
      ...(isDefined(this.fontFamily) && { fontFamily: this.fontFamily }),
      ...(isDefined(this.fontWeight) && { fontWeight: this.fontWeight }),
      ...(isDefined(this.lineHeight) && { lineHeight: this.lineHeight }),
      ...(isDefined(this.outlineWidth) && { outlineWidth: this.outlineWidth }),
      ...(isDefined(this.outlineColor) && { outlineColor: this.outlineColor }),
      ...(isDefined(this.fontSettings) && { fontSettings: this.fontSettings }),
      ...(isDefined(this.wordBreak) && { wordBreak: this.wordBreak }),
      ...(isDefined(this.maxWidth) && { maxWidth: this.maxWidth }),

      ...(isDefined(this.getBackgroundColor) && {
        getBackgroundColor: this.getBackgroundColor,
      }),
      ...(isDefined(this.getBorderColor) && {
        getBorderColor: this.getBorderColor,
      }),
      ...(isDefined(this.getBorderWidth) && {
        getBorderWidth: this.getBorderWidth,
      }),
      ...(isDefined(this.getPosition) && { getPosition: this.getPosition }),
      ...(isDefined(this.getColor) && { getColor: this.getColor }),
      ...(isDefined(this.getSize) && { getSize: this.getSize }),
      ...(isDefined(this.getAngle) && { getAngle: this.getAngle }),
      ...(isDefined(this.getTextAnchor) && {
        getTextAnchor: this.getTextAnchor,
      }),
      ...(isDefined(this.getAlignmentBaseline) && {
        getAlignmentBaseline: this.getAlignmentBaseline,
      }),
      ...(isDefined(this.getPixelOffset) && {
        getPixelOffset: this.getPixelOffset,
      }),
    };
  }

  render(): GeoArrowTextLayer {
    return new GeoArrowTextLayer({
      ...this.baseLayerProps(),
      ...this.layerProps(),
    });
  }
}

export async function initializeLayer(
  model: WidgetModel,
  updateStateCallback: () => void,
): Promise<BaseLayerModel> {
  const layerType = model.get("_layer_type");
  let layerModel: BaseLayerModel;
  switch (layerType) {
    case ArcModel.layerType:
      layerModel = new ArcModel(model, updateStateCallback);
      break;

    case BitmapModel.layerType:
      layerModel = new BitmapModel(model, updateStateCallback);
      break;

    case BitmapTileModel.layerType:
      layerModel = new BitmapTileModel(model, updateStateCallback);
      break;

    case ColumnModel.layerType:
      layerModel = new ColumnModel(model, updateStateCallback);
      break;

    case HeatmapModel.layerType:
      layerModel = new HeatmapModel(model, updateStateCallback);
      break;

    case PathModel.layerType:
      layerModel = new PathModel(model, updateStateCallback);
      break;

    case PointCloudModel.layerType:
      layerModel = new PointCloudModel(model, updateStateCallback);
      break;

    case PolygonModel.layerType:
      layerModel = new PolygonModel(model, updateStateCallback);
      break;

    case ScatterplotModel.layerType:
      layerModel = new ScatterplotModel(model, updateStateCallback);
      break;

    case SolidPolygonModel.layerType:
      layerModel = new SolidPolygonModel(model, updateStateCallback);
      break;

    case TextModel.layerType:
      layerModel = new TextModel(model, updateStateCallback);
      break;

    default:
      throw new Error(`no layer supported for ${layerType}`);
  }

  await layerModel.loadSubModels();
  return layerModel;
}<|MERGE_RESOLUTION|>--- conflicted
+++ resolved
@@ -268,12 +268,8 @@
   protected radius: GeoArrowColumnLayerProps["radius"] | null;
   protected angle: GeoArrowColumnLayerProps["angle"] | null;
 
-<<<<<<< HEAD
-  protected vertices: GeoArrowColumnLayerProps["vertices"] | null;
-=======
   // Note: not yet exposed to Python
   // protected vertices: GeoArrowColumnLayerProps["vertices"] | null;
->>>>>>> abcb5d40
   protected offset: GeoArrowColumnLayerProps["offset"] | null;
   protected coverage: GeoArrowColumnLayerProps["coverage"] | null;
   protected elevationScale: GeoArrowColumnLayerProps["elevationScale"] | null;
