<<<<<<< HEAD
import { SimpleMeshLayer, SimpleMeshLayerProps } from "@deck.gl/mesh-layers";
=======
import { TileLayer, TileLayerProps } from "@deck.gl/geo-layers";
import { BitmapLayer, BitmapLayerProps } from "@deck.gl/layers";
>>>>>>> a4194244
import {
  GeoArrowArcLayer,
  GeoArrowColumnLayer,
  GeoArrowHeatmapLayer,
  GeoArrowPathLayer,
  GeoArrowPolygonLayer,
  GeoArrowPointCloudLayer,
  GeoArrowPointCloudLayerProps,
  GeoArrowScatterplotLayer,
  GeoArrowSolidPolygonLayer,
  _GeoArrowTextLayer as GeoArrowTextLayer,
  GeoArrowTripsLayer,
} from "@geoarrow/deck.gl-layers";
import type {
  GeoArrowArcLayerProps,
  GeoArrowColumnLayerProps,
  GeoArrowHeatmapLayerProps,
  GeoArrowPathLayerProps,
  GeoArrowPolygonLayerProps,
  GeoArrowScatterplotLayerProps,
  GeoArrowSolidPolygonLayerProps,
  _GeoArrowTextLayerProps as GeoArrowTextLayerProps,
  GeoArrowTripsLayerProps,
} from "@geoarrow/deck.gl-layers";
import type { WidgetModel } from "@jupyter-widgets/base";
import * as arrow from "apache-arrow";

import { parseParquetBuffers } from "../parquet.js";
import { BaseLayerModel } from "./base-layer.js";
import { isDefined } from "../util.js";
import {
  PointVector,
  ColorAccessorInput,
  FloatAccessorInput,
  StringAccessorInput,
  PixelOffsetAccessorInput,
  TimestampVector,
  accessColorData,
  NormalVector,
  accessFloatData,
  StringVector,
} from "./types.js";

/**
 * An abstract base class for a layer that uses an Arrow Table as the data prop.
 */
export abstract class BaseArrowLayerModel extends BaseLayerModel {
  protected table!: arrow.Table;

  constructor(model: WidgetModel, updateStateCallback: () => void) {
    super(model, updateStateCallback);

    this.initTable("table");
  }

  /**
   * Initialize a Table on the model.
   *
   * This also watches for changes on the Jupyter model and propagates those
   * changes to this class' internal state.
   *
   * @param   {string}  pythonName  Name of attribute on Python model (usually snake-cased)
   */
  initTable(pythonName: string) {
    this.table = parseParquetBuffers(this.model.get(pythonName));

    // Remove all existing change callbacks for this attribute
    this.model.off(`change:${pythonName}`);

    const callback = () => {
      this.table = parseParquetBuffers(this.model.get(pythonName));
    };
    this.model.on(`change:${pythonName}`, callback);

    this.callbacks.set(`change:${pythonName}`, callback);
  }
}

export class ArcModel extends BaseArrowLayerModel {
  static layerType = "arc";

  protected greatCircle: GeoArrowArcLayerProps["greatCircle"] | null;
  protected numSegments: GeoArrowArcLayerProps["numSegments"] | null;
  protected widthUnits: GeoArrowArcLayerProps["widthUnits"] | null;
  protected widthScale: GeoArrowArcLayerProps["widthScale"] | null;
  protected widthMinPixels: GeoArrowArcLayerProps["widthMinPixels"] | null;
  protected widthMaxPixels: GeoArrowArcLayerProps["widthMaxPixels"] | null;

  protected getSourcePosition!: PointVector;
  protected getTargetPosition!: PointVector;
  protected getSourceColor?: ColorAccessorInput | null;
  protected getTargetColor?: ColorAccessorInput | null;
  protected getWidth?: FloatAccessorInput | null;
  protected getHeight?: FloatAccessorInput | null;
  protected getTilt?: FloatAccessorInput | null;

  constructor(model: WidgetModel, updateStateCallback: () => void) {
    super(model, updateStateCallback);

    this.initRegularAttribute("great_circle", "greatCircle");
    this.initRegularAttribute("num_segments", "numSegments");
    this.initRegularAttribute("width_units", "widthUnits");
    this.initRegularAttribute("width_scale", "widthScale");
    this.initRegularAttribute("width_min_pixels", "widthMinPixels");
    this.initRegularAttribute("width_max_pixels", "widthMaxPixels");

    this.initVectorizedAccessor("get_source_position", "getSourcePosition");
    this.initVectorizedAccessor("get_target_position", "getTargetPosition");
    this.initVectorizedAccessor("get_source_color", "getSourceColor");
    this.initVectorizedAccessor("get_target_color", "getTargetColor");
    this.initVectorizedAccessor("get_width", "getWidth");
    this.initVectorizedAccessor("get_height", "getHeight");
    this.initVectorizedAccessor("get_tilt", "getTilt");
  }

  layerProps(batchIndex: number): GeoArrowArcLayerProps {
    return {
      id: `${this.model.model_id}-${batchIndex}`,
      data: this.table.batches[batchIndex],
      // Always provided
      getSourcePosition: this.getSourcePosition.data[batchIndex],
      getTargetPosition: this.getTargetPosition.data[batchIndex],
      ...(isDefined(this.greatCircle) && { greatCircle: this.greatCircle }),
      ...(isDefined(this.numSegments) && { numSegments: this.numSegments }),
      ...(isDefined(this.widthUnits) && { widthUnits: this.widthUnits }),
      ...(isDefined(this.widthScale) && { widthScale: this.widthScale }),
      ...(isDefined(this.widthMinPixels) && {
        widthMinPixels: this.widthMinPixels,
      }),
      ...(isDefined(this.widthMaxPixels) && {
        widthMaxPixels: this.widthMaxPixels,
      }),
      ...(isDefined(this.getSourceColor) && {
        getSourceColor: accessColorData(this.getSourceColor, batchIndex),
      }),
      ...(isDefined(this.getTargetColor) && {
        getTargetColor: accessColorData(this.getTargetColor, batchIndex),
      }),
      ...(isDefined(this.getWidth) && {
        getWidth: accessFloatData(this.getWidth, batchIndex),
      }),
      ...(isDefined(this.getHeight) && {
        getHeight: accessFloatData(this.getHeight, batchIndex),
      }),
      ...(isDefined(this.getTilt) && {
        getTilt: accessFloatData(this.getTilt, batchIndex),
      }),
    };
  }

  render(): GeoArrowArcLayer[] {
    const layers: GeoArrowArcLayer[] = [];
    for (let batchIdx = 0; batchIdx < this.table.batches.length; batchIdx++) {
      layers.push(
        new GeoArrowArcLayer({
          ...this.baseLayerProps(),
          ...this.layerProps(batchIdx),
        }),
      );
    }
    return layers;
  }
}

export class BitmapModel extends BaseLayerModel {
  static layerType = "bitmap";

  protected image: BitmapLayerProps["image"];
  protected bounds: BitmapLayerProps["bounds"];
  protected desaturate: BitmapLayerProps["desaturate"];
  protected transparentColor: BitmapLayerProps["transparentColor"];
  protected tintColor: BitmapLayerProps["tintColor"];

  constructor(model: WidgetModel, updateStateCallback: () => void) {
    super(model, updateStateCallback);

    this.initRegularAttribute("image", "image");
    this.initRegularAttribute("bounds", "bounds");
    this.initRegularAttribute("desaturate", "desaturate");
    this.initRegularAttribute("transparent_color", "transparentColor");
    this.initRegularAttribute("tint_color", "tintColor");
  }

  layerProps(): Omit<BitmapLayerProps, "data"> {
    return {
      id: this.model.model_id,
      ...(isDefined(this.image) && { image: this.image }),
      ...(isDefined(this.bounds) && { bounds: this.bounds }),
      ...(isDefined(this.desaturate) && { desaturate: this.desaturate }),
      ...(isDefined(this.transparentColor) && {
        transparentColor: this.transparentColor,
      }),
      ...(isDefined(this.tintColor) && { tintColor: this.tintColor }),
    };
  }

  render(): BitmapLayer {
    return new BitmapLayer({
      ...this.baseLayerProps(),
      ...this.layerProps(),
      data: undefined,
      pickable: false,
    });
  }
}

export class BitmapTileModel extends BaseLayerModel {
  static layerType = "bitmap-tile";

  protected data!: TileLayerProps["data"];
  protected tileSize: TileLayerProps["tileSize"];
  protected zoomOffset: TileLayerProps["zoomOffset"];
  protected maxZoom: TileLayerProps["maxZoom"];
  protected minZoom: TileLayerProps["minZoom"];
  protected extent: TileLayerProps["extent"];
  protected maxCacheSize: TileLayerProps["maxCacheSize"];
  protected maxCacheByteSize: TileLayerProps["maxCacheByteSize"];
  protected refinementStrategy: TileLayerProps["refinementStrategy"];
  protected maxRequests: TileLayerProps["maxRequests"];

  protected desaturate: BitmapLayerProps["desaturate"];
  protected transparentColor: BitmapLayerProps["transparentColor"];
  protected tintColor: BitmapLayerProps["tintColor"];

  constructor(model: WidgetModel, updateStateCallback: () => void) {
    super(model, updateStateCallback);

    this.initRegularAttribute("data", "data");

    this.initRegularAttribute("tile_size", "tileSize");
    this.initRegularAttribute("zoom_offset", "zoomOffset");
    this.initRegularAttribute("max_zoom", "maxZoom");
    this.initRegularAttribute("min_zoom", "minZoom");
    this.initRegularAttribute("extent", "extent");
    this.initRegularAttribute("max_cache_size", "maxCacheSize");
    this.initRegularAttribute("max_cache_byte_size", "maxCacheByteSize");
    this.initRegularAttribute("refinement_strategy", "refinementStrategy");
    this.initRegularAttribute("max_requests", "maxRequests");
    this.initRegularAttribute("desaturate", "desaturate");
    this.initRegularAttribute("transparent_color", "transparentColor");
    this.initRegularAttribute("tint_color", "tintColor");
  }

  bitmapLayerProps(): Omit<BitmapLayerProps, "data"> {
    return {
      id: this.model.model_id,
      ...(isDefined(this.desaturate) && { desaturate: this.desaturate }),
      ...(isDefined(this.transparentColor) && {
        transparentColor: this.transparentColor,
      }),
      ...(isDefined(this.tintColor) && { tintColor: this.tintColor }),
    };
  }

  layerProps(): TileLayerProps {
    return {
      id: this.model.model_id,
      data: this.data,
      ...(isDefined(this.tileSize) && { tileSize: this.tileSize }),
      ...(isDefined(this.zoomOffset) && { zoomOffset: this.zoomOffset }),
      ...(isDefined(this.maxZoom) && { maxZoom: this.maxZoom }),
      ...(isDefined(this.minZoom) && { minZoom: this.minZoom }),
      ...(isDefined(this.extent) && { extent: this.extent }),
      ...(isDefined(this.maxCacheSize) && { maxCacheSize: this.maxCacheSize }),
      ...(isDefined(this.maxCacheByteSize) && {
        maxCacheByteSize: this.maxCacheByteSize,
      }),
      ...(isDefined(this.refinementStrategy) && {
        refinementStrategy: this.refinementStrategy,
      }),
      ...(isDefined(this.maxRequests) && { maxRequests: this.maxRequests }),
    };
  }

  render(): TileLayer[] {
    const layer = new TileLayer({
      ...this.baseLayerProps(),
      ...this.layerProps(),

      renderSubLayers: (props) => {
        const [min, max] = props.tile.boundingBox;

        return new BitmapLayer(props, {
          ...this.bitmapLayerProps(),
          data: undefined,
          image: props.data,
          bounds: [min[0], min[1], max[0], max[1]],
        });
      },
    });
    return [layer];
  }
}

export class ColumnModel extends BaseArrowLayerModel {
  static layerType = "column";

  protected diskResolution: GeoArrowColumnLayerProps["diskResolution"] | null;
  protected radius: GeoArrowColumnLayerProps["radius"] | null;
  protected angle: GeoArrowColumnLayerProps["angle"] | null;

  // Note: not yet exposed to Python
  // protected vertices: GeoArrowColumnLayerProps["vertices"] | null;
  protected offset: GeoArrowColumnLayerProps["offset"] | null;
  protected coverage: GeoArrowColumnLayerProps["coverage"] | null;
  protected elevationScale: GeoArrowColumnLayerProps["elevationScale"] | null;
  protected filled: GeoArrowColumnLayerProps["filled"] | null;
  protected stroked: GeoArrowColumnLayerProps["stroked"] | null;
  protected extruded: GeoArrowColumnLayerProps["extruded"] | null;
  protected wireframe: GeoArrowColumnLayerProps["wireframe"] | null;
  protected flatShading: GeoArrowColumnLayerProps["flatShading"] | null;
  protected radiusUnits: GeoArrowColumnLayerProps["radiusUnits"] | null;
  protected lineWidthUnits: GeoArrowColumnLayerProps["lineWidthUnits"] | null;
  protected lineWidthScale: GeoArrowColumnLayerProps["lineWidthScale"] | null;
  protected lineWidthMinPixels:
    | GeoArrowColumnLayerProps["lineWidthMinPixels"]
    | null;
  protected lineWidthMaxPixels:
    | GeoArrowColumnLayerProps["lineWidthMaxPixels"]
    | null;
  // Note: not yet exposed to Python
  // protected material: GeoArrowColumnLayerProps["material"] | null;

  protected getPosition?: PointVector | null;
  protected getFillColor?: ColorAccessorInput | null;
  protected getLineColor?: ColorAccessorInput | null;
  protected getElevation?: FloatAccessorInput | null;
  protected getLineWidth?: FloatAccessorInput | null;

  constructor(model: WidgetModel, updateStateCallback: () => void) {
    super(model, updateStateCallback);

    this.initRegularAttribute("disk_resolution", "diskResolution");
    this.initRegularAttribute("radius", "radius");
    this.initRegularAttribute("angle", "angle");
    // this.initRegularAttribute("vertices", "vertices");
    this.initRegularAttribute("offset", "offset");
    this.initRegularAttribute("coverage", "coverage");
    this.initRegularAttribute("elevation_scale", "elevationScale");
    this.initRegularAttribute("filled", "filled");
    this.initRegularAttribute("stroked", "stroked");
    this.initRegularAttribute("extruded", "extruded");
    this.initRegularAttribute("wireframe", "wireframe");
    this.initRegularAttribute("flat_shading", "flatShading");
    this.initRegularAttribute("radius_units", "radiusUnits");
    this.initRegularAttribute("line_width_units", "lineWidthUnits");
    this.initRegularAttribute("line_width_scale", "lineWidthScale");
    this.initRegularAttribute("line_width_min_pixels", "lineWidthMinPixels");
    this.initRegularAttribute("line_width_max_pixels", "lineWidthMaxPixels");
    // this.initRegularAttribute("material", "material");

    this.initVectorizedAccessor("get_position", "getPosition");
    this.initVectorizedAccessor("get_fill_color", "getFillColor");
    this.initVectorizedAccessor("get_line_color", "getLineColor");
    this.initVectorizedAccessor("get_elevation", "getElevation");
    this.initVectorizedAccessor("get_line_width", "getLineWidth");
  }

  layerProps(batchIndex: number): GeoArrowColumnLayerProps {
    return {
      id: `${this.model.model_id}-${batchIndex}`,
      data: this.table.batches[batchIndex],
      ...(isDefined(this.diskResolution) && {
        diskResolution: this.diskResolution,
      }),
      ...(isDefined(this.radius) && { radius: this.radius }),
      ...(isDefined(this.angle) && { angle: this.angle }),
      // ...(isDefined(this.vertices) &&
      //   this.vertices !== undefined && { vertices: this.vertices }),
      ...(isDefined(this.offset) && { offset: this.offset }),
      ...(isDefined(this.coverage) && { coverage: this.coverage }),
      ...(isDefined(this.elevationScale) && {
        elevationScale: this.elevationScale,
      }),
      ...(isDefined(this.filled) && { filled: this.filled }),
      ...(isDefined(this.stroked) && { stroked: this.stroked }),
      ...(isDefined(this.extruded) && { extruded: this.extruded }),
      ...(isDefined(this.wireframe) && { wireframe: this.wireframe }),
      ...(isDefined(this.flatShading) && { flatShading: this.flatShading }),
      ...(isDefined(this.radiusUnits) && { radiusUnits: this.radiusUnits }),
      ...(isDefined(this.lineWidthUnits) && {
        lineWidthUnits: this.lineWidthUnits,
      }),
      ...(isDefined(this.lineWidthScale) && {
        lineWidthScale: this.lineWidthScale,
      }),
      ...(isDefined(this.lineWidthMinPixels) && {
        lineWidthMinPixels: this.lineWidthMinPixels,
      }),
      ...(isDefined(this.lineWidthMaxPixels) && {
        lineWidthMaxPixels: this.lineWidthMaxPixels,
      }),
      // ...(isDefined(this.material) && { material: this.material }),
      ...(isDefined(this.getPosition) && {
        getPosition: this.getPosition.data[batchIndex],
      }),
      ...(isDefined(this.getFillColor) && {
        getFillColor: accessColorData(this.getFillColor, batchIndex),
      }),
      ...(isDefined(this.getLineColor) && {
        getLineColor: accessColorData(this.getLineColor, batchIndex),
      }),
      ...(isDefined(this.getElevation) && {
        getElevation: accessFloatData(this.getElevation, batchIndex),
      }),
      ...(isDefined(this.getLineWidth) && {
        getLineWidth: accessFloatData(this.getLineWidth, batchIndex),
      }),
    };
  }

  render(): GeoArrowColumnLayer[] {
    const layers: GeoArrowColumnLayer[] = [];
    for (let batchIdx = 0; batchIdx < this.table.batches.length; batchIdx++) {
      layers.push(
        new GeoArrowColumnLayer({
          ...this.baseLayerProps(),
          ...this.layerProps(batchIdx),
        }),
      );
    }
    return layers;
  }
}

export class HeatmapModel extends BaseArrowLayerModel {
  static layerType = "heatmap";

  protected radiusPixels: GeoArrowHeatmapLayerProps["radiusPixels"] | null;
  protected colorRange: GeoArrowHeatmapLayerProps["colorRange"] | null;
  protected intensity: GeoArrowHeatmapLayerProps["intensity"] | null;
  protected threshold: GeoArrowHeatmapLayerProps["threshold"] | null;
  protected colorDomain: GeoArrowHeatmapLayerProps["colorDomain"] | null;
  protected aggregation: GeoArrowHeatmapLayerProps["aggregation"] | null;
  protected weightsTextureSize:
    | GeoArrowHeatmapLayerProps["weightsTextureSize"]
    | null;
  protected debounceTimeout:
    | GeoArrowHeatmapLayerProps["debounceTimeout"]
    | null;

  protected getPosition?: PointVector | null;
  protected getWeight?: FloatAccessorInput | null;

  constructor(model: WidgetModel, updateStateCallback: () => void) {
    super(model, updateStateCallback);

    this.initRegularAttribute("radius_pixels", "radiusPixels");
    this.initRegularAttribute("color_range", "colorRange");
    this.initRegularAttribute("intensity", "intensity");
    this.initRegularAttribute("threshold", "threshold");
    this.initRegularAttribute("color_domain", "colorDomain");
    this.initRegularAttribute("aggregation", "aggregation");
    this.initRegularAttribute("weights_texture_size", "weightsTextureSize");
    this.initRegularAttribute("debounce_timeout", "debounceTimeout");

    this.initVectorizedAccessor("get_position", "getPosition");
    this.initVectorizedAccessor("get_weight", "getWeight");
  }

  layerProps(batchIndex: number): GeoArrowHeatmapLayerProps {
    return {
      id: `${this.model.model_id}-${batchIndex}`,
      data: this.table.batches[batchIndex],
      ...(isDefined(this.radiusPixels) && { radiusPixels: this.radiusPixels }),
      ...(isDefined(this.colorRange) && { colorRange: this.colorRange }),
      ...(isDefined(this.intensity) && { intensity: this.intensity }),
      ...(isDefined(this.threshold) && { threshold: this.threshold }),
      ...(isDefined(this.colorDomain) && { colorDomain: this.colorDomain }),
      ...(isDefined(this.aggregation) && { aggregation: this.aggregation }),
      ...(isDefined(this.weightsTextureSize) && {
        weightsTextureSize: this.weightsTextureSize,
      }),
      ...(isDefined(this.debounceTimeout) && {
        debounceTimeout: this.debounceTimeout,
      }),
      ...(isDefined(this.getPosition) && {
        getPosition: this.getPosition.data[batchIndex],
      }),
      ...(isDefined(this.getWeight) && {
        getWeight: accessFloatData(this.getWeight, batchIndex),
      }),
    };
  }

  render(): GeoArrowHeatmapLayer[] {
    const layers: GeoArrowHeatmapLayer[] = [];
    for (let batchIdx = 0; batchIdx < this.table.batches.length; batchIdx++) {
      layers.push(
        new GeoArrowHeatmapLayer({
          ...this.baseLayerProps(),
          ...this.layerProps(batchIdx),
        }),
      );
    }
    return layers;
  }
}

export class PathModel extends BaseArrowLayerModel {
  static layerType = "path";

  protected widthUnits: GeoArrowPathLayerProps["widthUnits"] | null;
  protected widthScale: GeoArrowPathLayerProps["widthScale"] | null;
  protected widthMinPixels: GeoArrowPathLayerProps["widthMinPixels"] | null;
  protected widthMaxPixels: GeoArrowPathLayerProps["widthMaxPixels"] | null;
  protected jointRounded: GeoArrowPathLayerProps["jointRounded"] | null;
  protected capRounded: GeoArrowPathLayerProps["capRounded"] | null;
  protected miterLimit: GeoArrowPathLayerProps["miterLimit"] | null;
  protected billboard: GeoArrowPathLayerProps["billboard"] | null;

  protected getColor?: ColorAccessorInput | null;
  protected getWidth?: FloatAccessorInput | null;

  constructor(model: WidgetModel, updateStateCallback: () => void) {
    super(model, updateStateCallback);

    this.initRegularAttribute("width_units", "widthUnits");
    this.initRegularAttribute("width_scale", "widthScale");
    this.initRegularAttribute("width_min_pixels", "widthMinPixels");
    this.initRegularAttribute("width_max_pixels", "widthMaxPixels");
    this.initRegularAttribute("joint_rounded", "jointRounded");
    this.initRegularAttribute("cap_rounded", "capRounded");
    this.initRegularAttribute("miter_limit", "miterLimit");
    this.initRegularAttribute("billboard", "billboard");

    this.initVectorizedAccessor("get_color", "getColor");
    this.initVectorizedAccessor("get_width", "getWidth");
  }

  layerProps(batchIndex: number): GeoArrowPathLayerProps {
    return {
      id: `${this.model.model_id}-${batchIndex}`,
      data: this.table.batches[batchIndex],
      ...(isDefined(this.widthUnits) && { widthUnits: this.widthUnits }),
      ...(isDefined(this.widthScale) && { widthScale: this.widthScale }),
      ...(isDefined(this.widthMinPixels) && {
        widthMinPixels: this.widthMinPixels,
      }),
      ...(isDefined(this.widthMaxPixels) && {
        widthMaxPixels: this.widthMaxPixels,
      }),
      ...(isDefined(this.jointRounded) && { jointRounded: this.jointRounded }),
      ...(isDefined(this.capRounded) && { capRounded: this.capRounded }),
      ...(isDefined(this.miterLimit) && { miterLimit: this.miterLimit }),
      ...(isDefined(this.billboard) && { billboard: this.billboard }),
      ...(isDefined(this.getColor) && {
        getColor: accessColorData(this.getColor, batchIndex),
      }),
      ...(isDefined(this.getWidth) && {
        getWidth: accessFloatData(this.getWidth, batchIndex),
      }),
    };
  }

  render(): GeoArrowPathLayer[] {
    const layers: GeoArrowPathLayer[] = [];
    for (let batchIdx = 0; batchIdx < this.table.batches.length; batchIdx++) {
      layers.push(
        new GeoArrowPathLayer({
          ...this.baseLayerProps(),
          ...this.layerProps(batchIdx),
        }),
      );
    }
    return layers;
  }
}

export class PointCloudModel extends BaseArrowLayerModel {
  static layerType = "point-cloud";

  protected sizeUnits: GeoArrowPointCloudLayerProps["sizeUnits"] | null;
  protected pointSize: GeoArrowPointCloudLayerProps["pointSize"] | null;
  // protected material: GeoArrowPointCloudLayerProps["material"] | null;

  protected getColor?: ColorAccessorInput | null;
  protected getNormal?: NormalVector | null;

  constructor(model: WidgetModel, updateStateCallback: () => void) {
    super(model, updateStateCallback);

    this.initRegularAttribute("size_units", "sizeUnits");
    this.initRegularAttribute("point_size", "pointSize");

    this.initVectorizedAccessor("get_color", "getColor");
    this.initVectorizedAccessor("get_normal", "getNormal");
  }

  layerProps(batchIndex: number): GeoArrowPointCloudLayerProps {
    return {
      id: `${this.model.model_id}-${batchIndex}`,
      data: this.table.batches[batchIndex],
      ...(isDefined(this.sizeUnits) && { sizeUnits: this.sizeUnits }),
      ...(isDefined(this.pointSize) && { pointSize: this.pointSize }),
      ...(isDefined(this.getColor) && {
        getColor: accessColorData(this.getColor, batchIndex),
      }),
      ...(isDefined(this.getNormal) && {
        getNormal: this.getNormal.data[batchIndex],
      }),
    };
  }

  render(): GeoArrowPointCloudLayer[] {
    const layers: GeoArrowPointCloudLayer[] = [];
    for (let batchIdx = 0; batchIdx < this.table.batches.length; batchIdx++) {
      layers.push(
        new GeoArrowPointCloudLayer({
          ...this.baseLayerProps(),
          ...this.layerProps(batchIdx),
        }),
      );
    }
    return layers;
  }
}

export class PolygonModel extends BaseArrowLayerModel {
  static layerType = "polygon";

  protected stroked: GeoArrowPolygonLayerProps["stroked"] | null;
  protected filled: GeoArrowPolygonLayerProps["filled"] | null;
  protected extruded: GeoArrowPolygonLayerProps["extruded"] | null;
  protected wireframe: GeoArrowPolygonLayerProps["wireframe"] | null;
  protected elevationScale: GeoArrowPolygonLayerProps["elevationScale"] | null;
  protected lineWidthUnits: GeoArrowPolygonLayerProps["lineWidthUnits"] | null;
  protected lineWidthScale: GeoArrowPolygonLayerProps["lineWidthScale"] | null;
  protected lineWidthMinPixels:
    | GeoArrowPolygonLayerProps["lineWidthMinPixels"]
    | null;
  protected lineWidthMaxPixels:
    | GeoArrowPolygonLayerProps["lineWidthMaxPixels"]
    | null;
  protected lineJointRounded:
    | GeoArrowPolygonLayerProps["lineJointRounded"]
    | null;
  protected lineMiterLimit: GeoArrowPolygonLayerProps["lineMiterLimit"] | null;

  protected getFillColor?: ColorAccessorInput | null;
  protected getLineColor?: ColorAccessorInput | null;
  protected getLineWidth?: FloatAccessorInput | null;
  protected getElevation?: FloatAccessorInput | null;

  constructor(model: WidgetModel, updateStateCallback: () => void) {
    super(model, updateStateCallback);

    this.initRegularAttribute("stroked", "stroked");
    this.initRegularAttribute("filled", "filled");
    this.initRegularAttribute("extruded", "extruded");
    this.initRegularAttribute("wireframe", "wireframe");
    this.initRegularAttribute("elevation_scale", "elevationScale");
    this.initRegularAttribute("line_width_units", "lineWidthUnits");
    this.initRegularAttribute("line_width_scale", "lineWidthScale");
    this.initRegularAttribute("line_width_min_pixels", "lineWidthMinPixels");
    this.initRegularAttribute("line_width_max_pixels", "lineWidthMaxPixels");
    this.initRegularAttribute("line_joint_rounded", "lineJointRounded");
    this.initRegularAttribute("line_miter_limit", "lineMiterLimit");

    this.initVectorizedAccessor("get_fill_color", "getFillColor");
    this.initVectorizedAccessor("get_line_color", "getLineColor");
    this.initVectorizedAccessor("get_line_width", "getLineWidth");
    this.initVectorizedAccessor("get_elevation", "getElevation");
  }

  layerProps(batchIndex: number): GeoArrowPolygonLayerProps {
    return {
      id: `${this.model.model_id}-${batchIndex}`,
      data: this.table.batches[batchIndex],
      ...(isDefined(this.stroked) && { stroked: this.stroked }),
      ...(isDefined(this.filled) && { filled: this.filled }),
      ...(isDefined(this.extruded) && { extruded: this.extruded }),
      ...(isDefined(this.wireframe) && { wireframe: this.wireframe }),
      ...(isDefined(this.elevationScale) && {
        elevationScale: this.elevationScale,
      }),
      ...(isDefined(this.lineWidthUnits) && {
        lineWidthUnits: this.lineWidthUnits,
      }),
      ...(isDefined(this.lineWidthScale) && {
        lineWidthScale: this.lineWidthScale,
      }),
      ...(isDefined(this.lineWidthMinPixels) && {
        lineWidthMinPixels: this.lineWidthMinPixels,
      }),
      ...(isDefined(this.lineWidthMaxPixels) && {
        lineWidthMaxPixels: this.lineWidthMaxPixels,
      }),
      ...(isDefined(this.lineJointRounded) && {
        lineJointRounded: this.lineJointRounded,
      }),
      ...(isDefined(this.lineMiterLimit) && {
        lineMiterLimit: this.lineMiterLimit,
      }),
      ...(isDefined(this.getFillColor) && {
        getFillColor: accessColorData(this.getFillColor, batchIndex),
      }),
      ...(isDefined(this.getLineColor) && {
        getLineColor: accessColorData(this.getLineColor, batchIndex),
      }),
      ...(isDefined(this.getLineWidth) && {
        getLineWidth: accessFloatData(this.getLineWidth, batchIndex),
      }),
      ...(isDefined(this.getElevation) && {
        getElevation: accessFloatData(this.getElevation, batchIndex),
      }),
    };
  }

  render(): GeoArrowPolygonLayer[] {
    const layers: GeoArrowPolygonLayer[] = [];
    for (let batchIdx = 0; batchIdx < this.table.batches.length; batchIdx++) {
      layers.push(
        new GeoArrowPolygonLayer({
          ...this.baseLayerProps(),
          ...this.layerProps(batchIdx),
        }),
      );
    }
    return layers;
  }
}

export class ScatterplotModel extends BaseArrowLayerModel {
  static layerType = "scatterplot";

  protected radiusUnits: GeoArrowScatterplotLayerProps["radiusUnits"] | null;
  protected radiusScale: GeoArrowScatterplotLayerProps["radiusScale"] | null;
  protected radiusMinPixels:
    | GeoArrowScatterplotLayerProps["radiusMinPixels"]
    | null;
  protected radiusMaxPixels:
    | GeoArrowScatterplotLayerProps["radiusMaxPixels"]
    | null;
  protected lineWidthUnits:
    | GeoArrowScatterplotLayerProps["lineWidthUnits"]
    | null;
  protected lineWidthScale:
    | GeoArrowScatterplotLayerProps["lineWidthScale"]
    | null;
  protected lineWidthMinPixels:
    | GeoArrowScatterplotLayerProps["lineWidthMinPixels"]
    | null;
  protected lineWidthMaxPixels:
    | GeoArrowScatterplotLayerProps["lineWidthMaxPixels"]
    | null;
  protected stroked: GeoArrowScatterplotLayerProps["stroked"] | null;
  protected filled: GeoArrowScatterplotLayerProps["filled"] | null;
  protected billboard: GeoArrowScatterplotLayerProps["billboard"] | null;
  protected antialiasing: GeoArrowScatterplotLayerProps["antialiasing"] | null;

  protected getRadius?: FloatAccessorInput | null;
  protected getFillColor?: ColorAccessorInput | null;
  protected getLineColor?: ColorAccessorInput | null;
  protected getLineWidth?: FloatAccessorInput | null;

  constructor(model: WidgetModel, updateStateCallback: () => void) {
    super(model, updateStateCallback);

    this.initRegularAttribute("radius_units", "radiusUnits");
    this.initRegularAttribute("radius_scale", "radiusScale");
    this.initRegularAttribute("radius_min_pixels", "radiusMinPixels");
    this.initRegularAttribute("radius_max_pixels", "radiusMaxPixels");
    this.initRegularAttribute("line_width_units", "lineWidthUnits");
    this.initRegularAttribute("line_width_scale", "lineWidthScale");
    this.initRegularAttribute("line_width_min_pixels", "lineWidthMinPixels");
    this.initRegularAttribute("line_width_max_pixels", "lineWidthMaxPixels");
    this.initRegularAttribute("stroked", "stroked");
    this.initRegularAttribute("filled", "filled");
    this.initRegularAttribute("billboard", "billboard");
    this.initRegularAttribute("antialiasing", "antialiasing");

    this.initVectorizedAccessor("get_radius", "getRadius");
    this.initVectorizedAccessor("get_fill_color", "getFillColor");
    this.initVectorizedAccessor("get_line_color", "getLineColor");
    this.initVectorizedAccessor("get_line_width", "getLineWidth");
  }

  layerProps(batchIndex: number): GeoArrowScatterplotLayerProps {
    return {
      id: `${this.model.model_id}-${batchIndex}`,
      data: this.table.batches[batchIndex],
      ...(isDefined(this.radiusUnits) && { radiusUnits: this.radiusUnits }),
      ...(isDefined(this.radiusScale) && { radiusScale: this.radiusScale }),
      ...(isDefined(this.radiusMinPixels) && {
        radiusMinPixels: this.radiusMinPixels,
      }),
      ...(isDefined(this.radiusMaxPixels) && {
        radiusMaxPixels: this.radiusMaxPixels,
      }),
      ...(isDefined(this.lineWidthUnits) && {
        lineWidthUnits: this.lineWidthUnits,
      }),
      ...(isDefined(this.lineWidthScale) && {
        lineWidthScale: this.lineWidthScale,
      }),
      ...(isDefined(this.lineWidthMinPixels) && {
        lineWidthMinPixels: this.lineWidthMinPixels,
      }),
      ...(isDefined(this.lineWidthMaxPixels) && {
        lineWidthMaxPixels: this.lineWidthMaxPixels,
      }),
      ...(isDefined(this.stroked) && { stroked: this.stroked }),
      ...(isDefined(this.filled) && { filled: this.filled }),
      ...(isDefined(this.billboard) && { billboard: this.billboard }),
      ...(isDefined(this.antialiasing) && { antialiasing: this.antialiasing }),
      ...(isDefined(this.getRadius) && {
        getRadius: accessFloatData(this.getRadius, batchIndex),
      }),
      ...(isDefined(this.getFillColor) && {
        getFillColor: accessColorData(this.getFillColor, batchIndex),
      }),
      ...(isDefined(this.getLineColor) && {
        getLineColor: accessColorData(this.getLineColor, batchIndex),
      }),
      ...(isDefined(this.getLineWidth) && {
        getLineWidth: accessFloatData(this.getLineWidth, batchIndex),
      }),
    };
  }

  render(): GeoArrowScatterplotLayer[] {
    const layers: GeoArrowScatterplotLayer[] = [];
    for (let batchIdx = 0; batchIdx < this.table.batches.length; batchIdx++) {
      layers.push(
        new GeoArrowScatterplotLayer({
          ...this.baseLayerProps(),
          ...this.layerProps(batchIdx),
        }),
      );
    }
    return layers;
  }
}

export class SolidPolygonModel extends BaseArrowLayerModel {
  static layerType = "solid-polygon";

  protected filled: GeoArrowSolidPolygonLayerProps["filled"] | null;
  protected extruded: GeoArrowSolidPolygonLayerProps["extruded"] | null;
  protected wireframe: GeoArrowSolidPolygonLayerProps["wireframe"] | null;
  protected elevationScale:
    | GeoArrowSolidPolygonLayerProps["elevationScale"]
    | null;

  protected getElevation?: FloatAccessorInput | null;
  protected getFillColor?: ColorAccessorInput | null;
  protected getLineColor?: ColorAccessorInput | null;

  constructor(model: WidgetModel, updateStateCallback: () => void) {
    super(model, updateStateCallback);

    this.initRegularAttribute("filled", "filled");
    this.initRegularAttribute("extruded", "extruded");
    this.initRegularAttribute("wireframe", "wireframe");
    this.initRegularAttribute("elevation_scale", "elevationScale");

    this.initVectorizedAccessor("get_elevation", "getElevation");
    this.initVectorizedAccessor("get_fill_color", "getFillColor");
    this.initVectorizedAccessor("get_line_color", "getLineColor");
  }

  layerProps(batchIndex: number): GeoArrowSolidPolygonLayerProps {
    return {
      id: `${this.model.model_id}-${batchIndex}`,
      data: this.table.batches[batchIndex],
      ...(isDefined(this.filled) && { filled: this.filled }),
      ...(isDefined(this.extruded) && { extruded: this.extruded }),
      ...(isDefined(this.wireframe) && { wireframe: this.wireframe }),
      ...(isDefined(this.elevationScale) && {
        elevationScale: this.elevationScale,
      }),
      ...(isDefined(this.getElevation) && {
        getElevation: accessFloatData(this.getElevation, batchIndex),
      }),
      ...(isDefined(this.getFillColor) && {
        getFillColor: accessColorData(this.getFillColor, batchIndex),
      }),
      ...(isDefined(this.getLineColor) && {
        getLineColor: accessColorData(this.getLineColor, batchIndex),
      }),
    };
  }

  render(): GeoArrowSolidPolygonLayer[] {
    const layers: GeoArrowSolidPolygonLayer[] = [];
    for (let batchIdx = 0; batchIdx < this.table.batches.length; batchIdx++) {
      layers.push(
        new GeoArrowSolidPolygonLayer({
          ...this.baseLayerProps(),
          ...this.layerProps(batchIdx),
        }),
      );
    }
    return layers;
  }
}

type MeshPositions = {
  value: Float32Array;
  size: number;
};

type MeshNormals = {
  value: Float32Array;
  size: number;
};

type MeshTexCoords = {
  value: Float32Array;
  size: number;
};

const DUMMY_DATA: number[] = [1];

export class SimpleMeshModel extends BaseLayerModel {
  static layerType = "simple-mesh";

  protected positions!: MeshPositions;
  protected normals!: MeshNormals;
  protected texCoords!: MeshTexCoords;

  protected sizeScale: SimpleMeshLayerProps["sizeScale"];
  protected wireframe: SimpleMeshLayerProps["wireframe"];
  // protected material: SimpleMeshLayerProps["material"];
  // protected getPosition: SimpleMeshLayerProps["getPosition"] | null;
  // protected getColor: SimpleMeshLayerProps["getColor"] | null;
  // protected getOrientation: SimpleMeshLayerProps["getOrientation"] | null;
  // protected getScale: SimpleMeshLayerProps["getScale"] | null;
  // protected getTranslation: SimpleMeshLayerProps["getTranslation"] | null;

  constructor(model: WidgetModel, updateStateCallback: () => void) {
    super(model, updateStateCallback);

    this.initVectorizedAccessor("positions", "positions");
    this.initVectorizedAccessor("normals", "normals");
    this.initVectorizedAccessor("tex_coords", "texCoords");

    this.initRegularAttribute("size_scale", "sizeScale");
    this.initRegularAttribute("wireframe", "wireframe");
  }

  layerProps(): Omit<SimpleMeshLayerProps, "id"> {
    return {
      data: DUMMY_DATA,
      mesh: {
        positions: this.positions,
        normals: this.normals,
        texCoords: this.texCoords,
      },
      ...(isDefined(this.sizeScale) && { sizeScale: this.sizeScale }),
      ...(isDefined(this.wireframe) && { wireframe: this.wireframe }),
      // ...(isDefined(this.material) && { material: this.material }),
      // ...(isDefined(this.getPosition) && { getPosition: this.getPosition }),
      // ...(isDefined(this.getColor) && { getColor: this.getColor }),
      // ...(isDefined(this.getOrientation) && {
      //   getOrientation: this.getOrientation,
      // }),
      // ...(isDefined(this.getScale) && { getScale: this.getScale }),
      // ...(isDefined(this.getTranslation) && {
      //   getTranslation: this.getTranslation,
      // }),
    };
  }

  render(): SimpleMeshLayer {
    return new SimpleMeshLayer({
      ...this.baseLayerProps(),
      ...this.layerProps(),
    });
  }
}

export class TextModel extends BaseArrowLayerModel {
  static layerType = "text";

  protected billboard: GeoArrowTextLayerProps["billboard"] | null;
  protected sizeScale: GeoArrowTextLayerProps["sizeScale"] | null;
  protected sizeUnits: GeoArrowTextLayerProps["sizeUnits"] | null;
  protected sizeMinPixels: GeoArrowTextLayerProps["sizeMinPixels"] | null;
  protected sizeMaxPixels: GeoArrowTextLayerProps["sizeMaxPixels"] | null;
  // protected background: GeoArrowTextLayerProps["background"] | null;
  protected getBackgroundColor?: ColorAccessorInput | null;
  protected getBorderColor?: ColorAccessorInput | null;
  protected getBorderWidth?: FloatAccessorInput | null;

  protected backgroundPadding:
    | GeoArrowTextLayerProps["backgroundPadding"]
    | null;
  protected characterSet: GeoArrowTextLayerProps["characterSet"] | null;
  protected fontFamily: GeoArrowTextLayerProps["fontFamily"] | null;
  protected fontWeight: GeoArrowTextLayerProps["fontWeight"] | null;
  protected lineHeight: GeoArrowTextLayerProps["lineHeight"] | null;
  protected outlineWidth: GeoArrowTextLayerProps["outlineWidth"] | null;
  protected outlineColor: GeoArrowTextLayerProps["outlineColor"] | null;
  protected fontSettings: GeoArrowTextLayerProps["fontSettings"] | null;
  protected wordBreak: GeoArrowTextLayerProps["wordBreak"] | null;
  protected maxWidth: GeoArrowTextLayerProps["maxWidth"] | null;

  protected getText!: StringVector;
  protected getPosition?: PointVector | null;
  protected getColor?: ColorAccessorInput | null;
  protected getSize?: FloatAccessorInput | null;
  protected getAngle?: FloatAccessorInput | null;
  protected getTextAnchor?:
    | StringAccessorInput
    | "start"
    | "middle"
    | "end"
    | null;
  protected getAlignmentBaseline?:
    | StringAccessorInput
    | "top"
    | "center"
    | "bottom"
    | null;
  protected getPixelOffset?: PixelOffsetAccessorInput | [number, number] | null;

  constructor(model: WidgetModel, updateStateCallback: () => void) {
    super(model, updateStateCallback);

    this.initRegularAttribute("billboard", "billboard");
    this.initRegularAttribute("size_scale", "sizeScale");
    this.initRegularAttribute("size_units", "sizeUnits");
    this.initRegularAttribute("size_min_pixels", "sizeMinPixels");
    this.initRegularAttribute("size_max_pixels", "sizeMaxPixels");
    // this.initRegularAttribute("background", "background");
    this.initRegularAttribute("background_padding", "backgroundPadding");
    this.initRegularAttribute("character_set", "characterSet");
    this.initRegularAttribute("font_family", "fontFamily");
    this.initRegularAttribute("font_weight", "fontWeight");
    this.initRegularAttribute("line_height", "lineHeight");
    this.initRegularAttribute("outline_width", "outlineWidth");
    this.initRegularAttribute("outline_color", "outlineColor");
    this.initRegularAttribute("font_settings", "fontSettings");
    this.initRegularAttribute("word_break", "wordBreak");
    this.initRegularAttribute("max_width", "maxWidth");

    this.initVectorizedAccessor("get_background_color", "getBackgroundColor");
    this.initVectorizedAccessor("get_border_color", "getBorderColor");
    this.initVectorizedAccessor("get_border_width", "getBorderWidth");
    this.initVectorizedAccessor("get_text", "getText");
    this.initVectorizedAccessor("get_position", "getPosition");
    this.initVectorizedAccessor("get_color", "getColor");
    this.initVectorizedAccessor("get_size", "getSize");
    this.initVectorizedAccessor("get_angle", "getAngle");
    this.initVectorizedAccessor("get_text_anchor", "getTextAnchor");
    this.initVectorizedAccessor(
      "get_alignment_baseline",
      "getAlignmentBaseline",
    );
    this.initVectorizedAccessor("get_pixel_offset", "getPixelOffset");
  }

  layerProps(batchIndex: number): GeoArrowTextLayerProps {
    return {
      id: `${this.model.model_id}-${batchIndex}`,
      data: this.table.batches[batchIndex],
      // Always provided
      getText: this.getText.data[batchIndex],
      ...(isDefined(this.billboard) && { billboard: this.billboard }),
      ...(isDefined(this.sizeScale) && { sizeScale: this.sizeScale }),
      ...(isDefined(this.sizeUnits) && { sizeUnits: this.sizeUnits }),
      ...(isDefined(this.sizeMinPixels) && {
        sizeMinPixels: this.sizeMinPixels,
      }),
      ...(isDefined(this.sizeMaxPixels) && {
        sizeMaxPixels: this.sizeMaxPixels,
      }),
      // ...(isDefined(this.background) && {background: this.background}),
      ...(isDefined(this.backgroundPadding) && {
        backgroundPadding: this.backgroundPadding,
      }),
      ...(isDefined(this.characterSet) && { characterSet: this.characterSet }),
      ...(isDefined(this.fontFamily) && { fontFamily: this.fontFamily }),
      ...(isDefined(this.fontWeight) && { fontWeight: this.fontWeight }),
      ...(isDefined(this.lineHeight) && { lineHeight: this.lineHeight }),
      ...(isDefined(this.outlineWidth) && { outlineWidth: this.outlineWidth }),
      ...(isDefined(this.outlineColor) && { outlineColor: this.outlineColor }),
      ...(isDefined(this.fontSettings) && { fontSettings: this.fontSettings }),
      ...(isDefined(this.wordBreak) && { wordBreak: this.wordBreak }),
      ...(isDefined(this.maxWidth) && { maxWidth: this.maxWidth }),

      ...(isDefined(this.getBackgroundColor) && {
        getBackgroundColor: accessColorData(
          this.getBackgroundColor,
          batchIndex,
        ),
      }),
      ...(isDefined(this.getBorderColor) && {
        getBorderColor: accessColorData(this.getBorderColor, batchIndex),
      }),
      ...(isDefined(this.getBorderWidth) && {
        getBorderWidth: accessFloatData(this.getBorderWidth, batchIndex),
      }),
      ...(isDefined(this.getPosition) && {
        getPosition: this.getPosition.data[batchIndex],
      }),
      ...(isDefined(this.getColor) && {
        getColor: accessColorData(this.getColor, batchIndex),
      }),
      ...(isDefined(this.getSize) && {
        getSize: accessFloatData(this.getSize, batchIndex),
      }),
      ...(isDefined(this.getAngle) && {
        getAngle: accessFloatData(this.getAngle, batchIndex),
      }),
      ...(isDefined(this.getTextAnchor) && {
        getTextAnchor:
          typeof this.getTextAnchor === "string"
            ? (this.getTextAnchor as "start" | "middle" | "end")
            : this.getTextAnchor.data[batchIndex],
      }),
      ...(isDefined(this.getAlignmentBaseline) && {
        getAlignmentBaseline:
          typeof this.getAlignmentBaseline === "string"
            ? (this.getAlignmentBaseline as "top" | "center" | "bottom")
            : this.getAlignmentBaseline.data[batchIndex],
      }),
      ...(isDefined(this.getPixelOffset) && {
        getPixelOffset: Array.isArray(this.getPixelOffset)
          ? this.getPixelOffset
          : this.getPixelOffset.data[batchIndex],
      }),
    };
  }

  render(): GeoArrowTextLayer[] {
    const layers: GeoArrowTextLayer[] = [];
    for (let batchIdx = 0; batchIdx < this.table.batches.length; batchIdx++) {
      layers.push(
        new GeoArrowTextLayer({
          ...this.baseLayerProps(),
          ...this.layerProps(batchIdx),
        }),
      );
    }
    return layers;
  }
}

export class TripsModel extends BaseArrowLayerModel {
  static layerType = "trip";

  protected widthUnits: GeoArrowTripsLayerProps["widthUnits"] | null;
  protected widthScale: GeoArrowTripsLayerProps["widthScale"] | null;
  protected widthMinPixels: GeoArrowTripsLayerProps["widthMinPixels"] | null;
  protected widthMaxPixels: GeoArrowTripsLayerProps["widthMaxPixels"] | null;
  protected jointRounded: GeoArrowTripsLayerProps["jointRounded"] | null;
  protected capRounded: GeoArrowTripsLayerProps["capRounded"] | null;
  protected miterLimit: GeoArrowTripsLayerProps["miterLimit"] | null;
  protected billboard: GeoArrowTripsLayerProps["billboard"] | null;
  protected fadeTrail: GeoArrowTripsLayerProps["fadeTrail"] | null;
  protected trailLength: GeoArrowTripsLayerProps["trailLength"] | null;
  protected currentTime: GeoArrowTripsLayerProps["currentTime"] | null;

  protected getColor?: ColorAccessorInput | null;
  protected getWidth?: FloatAccessorInput | null;
  protected getTimestamps!: TimestampVector;

  constructor(model: WidgetModel, updateStateCallback: () => void) {
    super(model, updateStateCallback);

    this.initRegularAttribute("width_units", "widthUnits");
    this.initRegularAttribute("width_scale", "widthScale");
    this.initRegularAttribute("width_min_pixels", "widthMinPixels");
    this.initRegularAttribute("width_max_pixels", "widthMaxPixels");
    this.initRegularAttribute("joint_rounded", "jointRounded");
    this.initRegularAttribute("cap_rounded", "capRounded");
    this.initRegularAttribute("miter_limit", "miterLimit");
    this.initRegularAttribute("billboard", "billboard");
    this.initRegularAttribute("fade_trail", "fadeTrail");
    this.initRegularAttribute("trail_length", "trailLength");
    this.initRegularAttribute("_current_time", "currentTime");

    this.initVectorizedAccessor("get_color", "getColor");
    this.initVectorizedAccessor("get_width", "getWidth");
    this.initVectorizedAccessor("get_timestamps", "getTimestamps");
  }

  layerProps(batchIndex: number): GeoArrowTripsLayerProps {
    return {
      id: `${this.model.model_id}-${batchIndex}`,
      data: this.table.batches[batchIndex],
      // Required argument
      getTimestamps: this.getTimestamps.data[batchIndex],
      ...(isDefined(this.widthUnits) && { widthUnits: this.widthUnits }),
      ...(isDefined(this.widthScale) && { widthScale: this.widthScale }),
      ...(isDefined(this.widthMinPixels) && {
        widthMinPixels: this.widthMinPixels,
      }),
      ...(isDefined(this.widthMaxPixels) && {
        widthMaxPixels: this.widthMaxPixels,
      }),
      ...(isDefined(this.jointRounded) && { jointRounded: this.jointRounded }),
      ...(isDefined(this.capRounded) && { capRounded: this.capRounded }),
      ...(isDefined(this.miterLimit) && { miterLimit: this.miterLimit }),
      ...(isDefined(this.billboard) && { billboard: this.billboard }),
      ...(isDefined(this.fadeTrail) && { fadeTrail: this.fadeTrail }),
      ...(isDefined(this.trailLength) && { trailLength: this.trailLength }),
      ...(isDefined(this.currentTime) && { currentTime: this.currentTime }),
      ...(isDefined(this.getColor) && {
        getColor: accessColorData(this.getColor, batchIndex),
      }),
      ...(isDefined(this.getWidth) && {
        getWidth: accessFloatData(this.getWidth, batchIndex),
      }),
    };
  }

  render(): GeoArrowTripsLayer[] {
    const layers: GeoArrowTripsLayer[] = [];
    for (let batchIdx = 0; batchIdx < this.table.batches.length; batchIdx++) {
      layers.push(
        new GeoArrowTripsLayer({
          ...this.baseLayerProps(),
          ...this.layerProps(batchIdx),
        }),
      );
    }
    return layers;
  }
}

export async function initializeLayer(
  model: WidgetModel,
  updateStateCallback: () => void,
): Promise<BaseLayerModel> {
  const layerType = model.get("_layer_type");
  let layerModel: BaseLayerModel;
  switch (layerType) {
    case ArcModel.layerType:
      layerModel = new ArcModel(model, updateStateCallback);
      break;

    case BitmapModel.layerType:
      layerModel = new BitmapModel(model, updateStateCallback);
      break;

    case BitmapTileModel.layerType:
      layerModel = new BitmapTileModel(model, updateStateCallback);
      break;

    case ColumnModel.layerType:
      layerModel = new ColumnModel(model, updateStateCallback);
      break;

    case HeatmapModel.layerType:
      layerModel = new HeatmapModel(model, updateStateCallback);
      break;

    case PathModel.layerType:
      layerModel = new PathModel(model, updateStateCallback);
      break;

    case PointCloudModel.layerType:
      layerModel = new PointCloudModel(model, updateStateCallback);
      break;

    case PolygonModel.layerType:
      layerModel = new PolygonModel(model, updateStateCallback);
      break;

    case ScatterplotModel.layerType:
      layerModel = new ScatterplotModel(model, updateStateCallback);
      break;

    case SolidPolygonModel.layerType:
      layerModel = new SolidPolygonModel(model, updateStateCallback);
      break;

    case SimpleMeshModel.layerType:
      layerModel = new SimpleMeshModel(model, updateStateCallback);
      break;

    case TextModel.layerType:
      layerModel = new TextModel(model, updateStateCallback);
      break;

    case TripsModel.layerType:
      layerModel = new TripsModel(model, updateStateCallback);
      break;

    default:
      throw new Error(`no layer supported for ${layerType}`);
  }

  await layerModel.loadSubModels();
  return layerModel;
}<|MERGE_RESOLUTION|>--- conflicted
+++ resolved
@@ -1,9 +1,6 @@
-<<<<<<< HEAD
-import { SimpleMeshLayer, SimpleMeshLayerProps } from "@deck.gl/mesh-layers";
-=======
 import { TileLayer, TileLayerProps } from "@deck.gl/geo-layers";
 import { BitmapLayer, BitmapLayerProps } from "@deck.gl/layers";
->>>>>>> a4194244
+import { SimpleMeshLayer, SimpleMeshLayerProps } from "@deck.gl/mesh-layers";
 import {
   GeoArrowArcLayer,
   GeoArrowColumnLayer,
