import {
  GeoArrowArcLayer,
  GeoArrowColumnLayer,
  GeoArrowHeatmapLayer,
  GeoArrowPathLayer,
<<<<<<< HEAD
  GeoArrowPolygonLayer,
=======
  GeoArrowPathLayerProps,
  GeoArrowPointCloudLayer,
  GeoArrowPointCloudLayerProps,
>>>>>>> 7f6f16f5
  GeoArrowScatterplotLayer,
  GeoArrowSolidPolygonLayer,
  _GeoArrowTextLayer as GeoArrowTextLayer,
} from "@geoarrow/deck.gl-layers";
import type {
  GeoArrowArcLayerProps,
  GeoArrowColumnLayerProps,
  GeoArrowHeatmapLayerProps,
  GeoArrowPathLayerProps,
  GeoArrowPolygonLayerProps,
  GeoArrowScatterplotLayerProps,
  GeoArrowSolidPolygonLayerProps,
  _GeoArrowTextLayerProps as GeoArrowTextLayerProps,
} from "@geoarrow/deck.gl-layers";
import type { WidgetModel } from "@jupyter-widgets/base";
import * as arrow from "apache-arrow";
import { parseParquetBuffers } from "../parquet.js";
import { BaseLayerModel } from "./base-layer.js";
import { BitmapLayer, BitmapLayerProps } from "@deck.gl/layers/typed";
import { TileLayer, TileLayerProps } from "@deck.gl/geo-layers/typed";
import { isDefined } from "../util.js";

/**
 * An abstract base class for a layer that uses an Arrow Table as the data prop.
 */
export abstract class BaseArrowLayerModel extends BaseLayerModel {
  protected table!: arrow.Table;

  constructor(model: WidgetModel, updateStateCallback: () => void) {
    super(model, updateStateCallback);

    this.initTable("table");
  }

  /**
   * Initialize a Table on the model.
   *
   * This also watches for changes on the Jupyter model and propagates those
   * changes to this class' internal state.
   *
   * @param   {string}  pythonName  Name of attribute on Python model (usually snake-cased)
   */
  initTable(pythonName: string) {
    this.table = parseParquetBuffers(this.model.get(pythonName));

    // Remove all existing change callbacks for this attribute
    this.model.off(`change:${pythonName}`);

    const callback = () => {
      this.table = parseParquetBuffers(this.model.get(pythonName));
    };
    this.model.on(`change:${pythonName}`, callback);

    this.callbacks.set(`change:${pythonName}`, callback);
  }
}

export class ArcModel extends BaseArrowLayerModel {
  static layerType = "arc";

  protected greatCircle: GeoArrowArcLayerProps["greatCircle"] | null;
  protected numSegments: GeoArrowArcLayerProps["numSegments"] | null;
  protected widthUnits: GeoArrowArcLayerProps["widthUnits"] | null;
  protected widthScale: GeoArrowArcLayerProps["widthScale"] | null;
  protected widthMinPixels: GeoArrowArcLayerProps["widthMinPixels"] | null;
  protected widthMaxPixels: GeoArrowArcLayerProps["widthMaxPixels"] | null;
  protected getSourcePosition!: GeoArrowArcLayerProps["getSourcePosition"];
  protected getTargetPosition!: GeoArrowArcLayerProps["getTargetPosition"];
  protected getSourceColor: GeoArrowArcLayerProps["getSourceColor"] | null;
  protected getTargetColor: GeoArrowArcLayerProps["getTargetColor"] | null;
  protected getWidth: GeoArrowArcLayerProps["getWidth"] | null;
  protected getHeight: GeoArrowArcLayerProps["getHeight"] | null;
  protected getTilt: GeoArrowArcLayerProps["getTilt"] | null;

  constructor(model: WidgetModel, updateStateCallback: () => void) {
    super(model, updateStateCallback);

    this.initRegularAttribute("great_circle", "greatCircle");
    this.initRegularAttribute("num_segments", "numSegments");
    this.initRegularAttribute("width_units", "widthUnits");
    this.initRegularAttribute("width_scale", "widthScale");
    this.initRegularAttribute("width_min_pixels", "widthMinPixels");
    this.initRegularAttribute("width_max_pixels", "widthMaxPixels");

    this.initVectorizedAccessor("get_source_position", "getSourcePosition");
    this.initVectorizedAccessor("get_target_position", "getTargetPosition");
    this.initVectorizedAccessor("get_source_color", "getSourceColor");
    this.initVectorizedAccessor("get_target_color", "getTargetColor");
    this.initVectorizedAccessor("get_width", "getWidth");
    this.initVectorizedAccessor("get_height", "getHeight");
    this.initVectorizedAccessor("get_tilt", "getTilt");
  }

  layerProps(): Omit<GeoArrowArcLayerProps, "id"> {
    return {
      data: this.table,
      // Always provided
      getSourcePosition: this.getSourcePosition,
      getTargetPosition: this.getTargetPosition,
      ...(isDefined(this.greatCircle) && { greatCircle: this.greatCircle }),
      ...(isDefined(this.numSegments) && { numSegments: this.numSegments }),
      ...(isDefined(this.widthUnits) && { widthUnits: this.widthUnits }),
      ...(isDefined(this.widthScale) && { widthScale: this.widthScale }),
      ...(isDefined(this.widthMinPixels) && {
        widthMinPixels: this.widthMinPixels,
      }),
      ...(isDefined(this.widthMaxPixels) && {
        widthMaxPixels: this.widthMaxPixels,
      }),
      ...(isDefined(this.getSourceColor) && {
        getSourceColor: this.getSourceColor,
      }),
      ...(isDefined(this.getTargetColor) && {
        getTargetColor: this.getTargetColor,
      }),
      ...(isDefined(this.getWidth) && { getWidth: this.getWidth }),
      ...(isDefined(this.getHeight) && { getHeight: this.getHeight }),
      ...(isDefined(this.getTilt) && { getTilt: this.getTilt }),
    };
  }

  render(): GeoArrowArcLayer {
    return new GeoArrowArcLayer({
      ...this.baseLayerProps(),
      ...this.layerProps(),
    });
  }
}

export class BitmapModel extends BaseLayerModel {
  static layerType = "bitmap";

  protected image: BitmapLayerProps["image"];
  protected bounds: BitmapLayerProps["bounds"];
  protected desaturate: BitmapLayerProps["desaturate"];
  protected transparentColor: BitmapLayerProps["transparentColor"];
  protected tintColor: BitmapLayerProps["tintColor"];

  constructor(model: WidgetModel, updateStateCallback: () => void) {
    super(model, updateStateCallback);

    this.initRegularAttribute("image", "image");
    this.initRegularAttribute("bounds", "bounds");
    this.initRegularAttribute("desaturate", "desaturate");
    this.initRegularAttribute("transparent_color", "transparentColor");
    this.initRegularAttribute("tint_color", "tintColor");
  }

  layerProps(): Omit<BitmapLayerProps, "id" | "data"> {
    return {
      ...(isDefined(this.image) && { image: this.image }),
      ...(isDefined(this.bounds) && { bounds: this.bounds }),
      ...(isDefined(this.desaturate) && { desaturate: this.desaturate }),
      ...(isDefined(this.transparentColor) && {
        transparentColor: this.transparentColor,
      }),
      ...(isDefined(this.tintColor) && { tintColor: this.tintColor }),
    };
  }

  render(): BitmapLayer {
    return new BitmapLayer({
      ...this.baseLayerProps(),
      ...this.layerProps(),
      data: undefined,
      pickable: false,
    });
  }
}

export class BitmapTileModel extends BaseLayerModel {
  static layerType = "bitmap-tile";

  protected data!: TileLayerProps["data"];
  protected tileSize: TileLayerProps["tileSize"];
  protected zoomOffset: TileLayerProps["zoomOffset"];
  protected maxZoom: TileLayerProps["maxZoom"];
  protected minZoom: TileLayerProps["minZoom"];
  protected extent: TileLayerProps["extent"];
  protected maxCacheSize: TileLayerProps["maxCacheSize"];
  protected maxCacheByteSize: TileLayerProps["maxCacheByteSize"];
  protected refinementStrategy: TileLayerProps["refinementStrategy"];
  protected maxRequests: TileLayerProps["maxRequests"];

  protected desaturate: BitmapLayerProps["desaturate"];
  protected transparentColor: BitmapLayerProps["transparentColor"];
  protected tintColor: BitmapLayerProps["tintColor"];

  constructor(model: WidgetModel, updateStateCallback: () => void) {
    super(model, updateStateCallback);

    this.initRegularAttribute("data", "data");

    this.initRegularAttribute("tile_size", "tileSize");
    this.initRegularAttribute("zoom_offset", "zoomOffset");
    this.initRegularAttribute("max_zoom", "maxZoom");
    this.initRegularAttribute("min_zoom", "minZoom");
    this.initRegularAttribute("extent", "extent");
    this.initRegularAttribute("max_cache_size", "maxCacheSize");
    this.initRegularAttribute("max_cache_byte_size", "maxCacheByteSize");
    this.initRegularAttribute("refinement_strategy", "refinementStrategy");
    this.initRegularAttribute("max_requests", "maxRequests");
    this.initRegularAttribute("desaturate", "desaturate");
    this.initRegularAttribute("transparent_color", "transparentColor");
    this.initRegularAttribute("tint_color", "tintColor");
  }

  bitmapLayerProps(): Omit<BitmapLayerProps, "id" | "data"> {
    return {
      ...(isDefined(this.desaturate) && { desaturate: this.desaturate }),
      ...(isDefined(this.transparentColor) && {
        transparentColor: this.transparentColor,
      }),
      ...(isDefined(this.tintColor) && { tintColor: this.tintColor }),
    };
  }

  layerProps(): Omit<TileLayerProps, "id"> {
    return {
      data: this.data,
      ...(isDefined(this.tileSize) && { tileSize: this.tileSize }),
      ...(isDefined(this.zoomOffset) && { zoomOffset: this.zoomOffset }),
      ...(isDefined(this.maxZoom) && { maxZoom: this.maxZoom }),
      ...(isDefined(this.minZoom) && { minZoom: this.minZoom }),
      ...(isDefined(this.extent) && { extent: this.extent }),
      ...(isDefined(this.maxCacheSize) && { maxCacheSize: this.maxCacheSize }),
      ...(isDefined(this.maxCacheByteSize) && {
        maxCacheByteSize: this.maxCacheByteSize,
      }),
      ...(isDefined(this.refinementStrategy) && {
        refinementStrategy: this.refinementStrategy,
      }),
      ...(isDefined(this.maxRequests) && { maxRequests: this.maxRequests }),
    };
  }

  render(): TileLayer {
    return new TileLayer({
      ...this.baseLayerProps(),
      ...this.layerProps(),

      renderSubLayers: (props) => {
        const [min, max] = props.tile.boundingBox;

        return new BitmapLayer(props, {
          ...this.bitmapLayerProps(),
          data: undefined,
          image: props.data,
          bounds: [min[0], min[1], max[0], max[1]],
        });
      },
    });
  }
}

export class ColumnModel extends BaseArrowLayerModel {
  static layerType = "column";

  protected diskResolution: GeoArrowColumnLayerProps["diskResolution"] | null;
  protected radius: GeoArrowColumnLayerProps["radius"] | null;
  protected angle: GeoArrowColumnLayerProps["angle"] | null;

  // @ts-expect-error Property 'vertices' has no initializer and is not
  // definitely assigned in the constructor
  // Ref https://github.com/visgl/deck.gl/pull/8453
  protected vertices: GeoArrowColumnLayerProps["vertices"] | null;
  protected offset: GeoArrowColumnLayerProps["offset"] | null;
  protected coverage: GeoArrowColumnLayerProps["coverage"] | null;
  protected elevationScale: GeoArrowColumnLayerProps["elevationScale"] | null;
  protected filled: GeoArrowColumnLayerProps["filled"] | null;
  protected stroked: GeoArrowColumnLayerProps["stroked"] | null;
  protected extruded: GeoArrowColumnLayerProps["extruded"] | null;
  protected wireframe: GeoArrowColumnLayerProps["wireframe"] | null;
  protected flatShading: GeoArrowColumnLayerProps["flatShading"] | null;
  protected radiusUnits: GeoArrowColumnLayerProps["radiusUnits"] | null;
  protected lineWidthUnits: GeoArrowColumnLayerProps["lineWidthUnits"] | null;
  protected lineWidthScale: GeoArrowColumnLayerProps["lineWidthScale"] | null;
  protected lineWidthMinPixels:
    | GeoArrowColumnLayerProps["lineWidthMinPixels"]
    | null;
  protected lineWidthMaxPixels:
    | GeoArrowColumnLayerProps["lineWidthMaxPixels"]
    | null;
  protected material: GeoArrowColumnLayerProps["material"] | null;
  protected getPosition: GeoArrowColumnLayerProps["getPosition"] | null;
  protected getFillColor: GeoArrowColumnLayerProps["getFillColor"] | null;
  protected getLineColor: GeoArrowColumnLayerProps["getLineColor"] | null;
  protected getElevation: GeoArrowColumnLayerProps["getElevation"] | null;
  protected getLineWidth: GeoArrowColumnLayerProps["getLineWidth"] | null;

  constructor(model: WidgetModel, updateStateCallback: () => void) {
    super(model, updateStateCallback);

    this.initRegularAttribute("disk_resolution", "diskResolution");
    this.initRegularAttribute("radius", "radius");
    this.initRegularAttribute("angle", "angle");
    this.initRegularAttribute("vertices", "vertices");
    this.initRegularAttribute("offset", "offset");
    this.initRegularAttribute("coverage", "coverage");
    this.initRegularAttribute("elevation_scale", "elevationScale");
    this.initRegularAttribute("filled", "filled");
    this.initRegularAttribute("stroked", "stroked");
    this.initRegularAttribute("extruded", "extruded");
    this.initRegularAttribute("wireframe", "wireframe");
    this.initRegularAttribute("flat_shading", "flatShading");
    this.initRegularAttribute("radius_units", "radiusUnits");
    this.initRegularAttribute("line_width_units", "lineWidthUnits");
    this.initRegularAttribute("line_width_scale", "lineWidthScale");
    this.initRegularAttribute("line_width_min_pixels", "lineWidthMinPixels");
    this.initRegularAttribute("line_width_max_pixels", "lineWidthMaxPixels");
    this.initRegularAttribute("material", "material");

    this.initVectorizedAccessor("get_position", "getPosition");
    this.initVectorizedAccessor("get_fill_color", "getFillColor");
    this.initVectorizedAccessor("get_line_color", "getLineColor");
    this.initVectorizedAccessor("get_elevation", "getElevation");
    this.initVectorizedAccessor("get_line_width", "getLineWidth");
  }

  layerProps(): Omit<GeoArrowColumnLayerProps, "id"> {
    // @ts-expect-error Type 'Position[] | undefined' is not assignable to type
    // 'Position[] | null'.
    // Ref https://github.com/visgl/deck.gl/pull/8453
    return {
      data: this.table,
      ...(isDefined(this.diskResolution) && {
        diskResolution: this.diskResolution,
      }),
      ...(isDefined(this.radius) && { radius: this.radius }),
      ...(isDefined(this.angle) && { angle: this.angle }),
      ...(isDefined(this.vertices) &&
        this.vertices !== undefined && { vertices: this.vertices }),
      ...(isDefined(this.offset) && { offset: this.offset }),
      ...(isDefined(this.coverage) && { coverage: this.coverage }),
      ...(isDefined(this.elevationScale) && {
        elevationScale: this.elevationScale,
      }),
      ...(isDefined(this.filled) && { filled: this.filled }),
      ...(isDefined(this.stroked) && { stroked: this.stroked }),
      ...(isDefined(this.extruded) && { extruded: this.extruded }),
      ...(isDefined(this.wireframe) && { wireframe: this.wireframe }),
      ...(isDefined(this.flatShading) && { flatShading: this.flatShading }),
      ...(isDefined(this.radiusUnits) && { radiusUnits: this.radiusUnits }),
      ...(isDefined(this.lineWidthUnits) && {
        lineWidthUnits: this.lineWidthUnits,
      }),
      ...(isDefined(this.lineWidthScale) && {
        lineWidthScale: this.lineWidthScale,
      }),
      ...(isDefined(this.lineWidthMinPixels) && {
        lineWidthMinPixels: this.lineWidthMinPixels,
      }),
      ...(isDefined(this.lineWidthMaxPixels) && {
        lineWidthMaxPixels: this.lineWidthMaxPixels,
      }),
      ...(isDefined(this.material) && { material: this.material }),
      ...(isDefined(this.getPosition) && { getPosition: this.getPosition }),
      ...(isDefined(this.getFillColor) && { getFillColor: this.getFillColor }),
      ...(isDefined(this.getLineColor) && { getLineColor: this.getLineColor }),
      ...(isDefined(this.getElevation) && { getElevation: this.getElevation }),
      ...(isDefined(this.getLineWidth) && { getLineWidth: this.getLineWidth }),
    };
  }

  render(): GeoArrowColumnLayer {
    return new GeoArrowColumnLayer({
      ...this.baseLayerProps(),
      ...this.layerProps(),
    });
  }
}

export class HeatmapModel extends BaseArrowLayerModel {
  static layerType = "heatmap";

  protected radiusPixels: GeoArrowHeatmapLayerProps["radiusPixels"] | null;
  protected colorRange: GeoArrowHeatmapLayerProps["colorRange"] | null;
  protected intensity: GeoArrowHeatmapLayerProps["intensity"] | null;
  protected threshold: GeoArrowHeatmapLayerProps["threshold"] | null;
  protected colorDomain: GeoArrowHeatmapLayerProps["colorDomain"] | null;
  protected aggregation: GeoArrowHeatmapLayerProps["aggregation"] | null;
  protected weightsTextureSize:
    | GeoArrowHeatmapLayerProps["weightsTextureSize"]
    | null;
  protected debounceTimeout:
    | GeoArrowHeatmapLayerProps["debounceTimeout"]
    | null;
  protected getPosition: GeoArrowHeatmapLayerProps["getPosition"] | null;
  protected getWeight: GeoArrowHeatmapLayerProps["getWeight"] | null;

  constructor(model: WidgetModel, updateStateCallback: () => void) {
    super(model, updateStateCallback);

    this.initRegularAttribute("radius_pixels", "radiusPixels");
    this.initRegularAttribute("color_range", "colorRange");
    this.initRegularAttribute("intensity", "intensity");
    this.initRegularAttribute("threshold", "threshold");
    this.initRegularAttribute("color_domain", "colorDomain");
    this.initRegularAttribute("aggregation", "aggregation");
    this.initRegularAttribute("weights_texture_size", "weightsTextureSize");
    this.initRegularAttribute("debounce_timeout", "debounceTimeout");

    this.initVectorizedAccessor("get_position", "getPosition");
    this.initVectorizedAccessor("get_weight", "getWeight");
  }

  layerProps(): Omit<GeoArrowHeatmapLayerProps, "id"> {
    return {
      data: this.table,
      ...(isDefined(this.radiusPixels) && { radiusPixels: this.radiusPixels }),
      ...(isDefined(this.colorRange) && { colorRange: this.colorRange }),
      ...(isDefined(this.intensity) && { intensity: this.intensity }),
      ...(isDefined(this.threshold) && { threshold: this.threshold }),
      ...(isDefined(this.colorDomain) && { colorDomain: this.colorDomain }),
      ...(isDefined(this.aggregation) && { aggregation: this.aggregation }),
      ...(isDefined(this.weightsTextureSize) && {
        weightsTextureSize: this.weightsTextureSize,
      }),
      ...(isDefined(this.debounceTimeout) && {
        debounceTimeout: this.debounceTimeout,
      }),
      ...(isDefined(this.getPosition) && { getPosition: this.getPosition }),
      ...(isDefined(this.getWeight) && { getWeight: this.getWeight }),
    };
  }

  render(): GeoArrowHeatmapLayer {
    return new GeoArrowHeatmapLayer({
      ...this.baseLayerProps(),
      ...this.layerProps(),
    });
  }
}

export class PathModel extends BaseArrowLayerModel {
  static layerType = "path";

  protected widthUnits: GeoArrowPathLayerProps["widthUnits"] | null;
  protected widthScale: GeoArrowPathLayerProps["widthScale"] | null;
  protected widthMinPixels: GeoArrowPathLayerProps["widthMinPixels"] | null;
  protected widthMaxPixels: GeoArrowPathLayerProps["widthMaxPixels"] | null;
  protected jointRounded: GeoArrowPathLayerProps["jointRounded"] | null;
  protected capRounded: GeoArrowPathLayerProps["capRounded"] | null;
  protected miterLimit: GeoArrowPathLayerProps["miterLimit"] | null;
  protected billboard: GeoArrowPathLayerProps["billboard"] | null;
  protected getColor: GeoArrowPathLayerProps["getColor"] | null;
  protected getWidth: GeoArrowPathLayerProps["getWidth"] | null;

  constructor(model: WidgetModel, updateStateCallback: () => void) {
    super(model, updateStateCallback);

    this.initRegularAttribute("width_units", "widthUnits");
    this.initRegularAttribute("width_scale", "widthScale");
    this.initRegularAttribute("width_min_pixels", "widthMinPixels");
    this.initRegularAttribute("width_max_pixels", "widthMaxPixels");
    this.initRegularAttribute("joint_rounded", "jointRounded");
    this.initRegularAttribute("cap_rounded", "capRounded");
    this.initRegularAttribute("miter_limit", "miterLimit");
    this.initRegularAttribute("billboard", "billboard");

    this.initVectorizedAccessor("get_color", "getColor");
    this.initVectorizedAccessor("get_width", "getWidth");
  }

  layerProps(): Omit<GeoArrowPathLayerProps, "id"> {
    return {
      data: this.table,
      ...(isDefined(this.widthUnits) && { widthUnits: this.widthUnits }),
      ...(isDefined(this.widthScale) && { widthScale: this.widthScale }),
      ...(isDefined(this.widthMinPixels) && {
        widthMinPixels: this.widthMinPixels,
      }),
      ...(isDefined(this.widthMaxPixels) && {
        widthMaxPixels: this.widthMaxPixels,
      }),
      ...(isDefined(this.jointRounded) && { jointRounded: this.jointRounded }),
      ...(isDefined(this.capRounded) && { capRounded: this.capRounded }),
      ...(isDefined(this.miterLimit) && { miterLimit: this.miterLimit }),
      ...(isDefined(this.billboard) && { billboard: this.billboard }),
      ...(isDefined(this.getColor) && { getColor: this.getColor }),
      ...(isDefined(this.getWidth) && { getWidth: this.getWidth }),
    };
  }

  render(): GeoArrowPathLayer {
    return new GeoArrowPathLayer({
      ...this.baseLayerProps(),
      ...this.layerProps(),
    });
  }
}

<<<<<<< HEAD
export class PolygonModel extends BaseArrowLayerModel {
  static layerType = "polygon";

  protected stroked: GeoArrowPolygonLayerProps["stroked"] | null;
  protected filled: GeoArrowPolygonLayerProps["filled"] | null;
  protected extruded: GeoArrowPolygonLayerProps["extruded"] | null;
  protected wireframe: GeoArrowPolygonLayerProps["wireframe"] | null;
  protected elevationScale: GeoArrowPolygonLayerProps["elevationScale"] | null;
  protected lineWidthUnits: GeoArrowPolygonLayerProps["lineWidthUnits"] | null;
  protected lineWidthScale: GeoArrowPolygonLayerProps["lineWidthScale"] | null;
  protected lineWidthMinPixels:
    | GeoArrowPolygonLayerProps["lineWidthMinPixels"]
    | null;
  protected lineWidthMaxPixels:
    | GeoArrowPolygonLayerProps["lineWidthMaxPixels"]
    | null;
  protected lineJointRounded:
    | GeoArrowPolygonLayerProps["lineJointRounded"]
    | null;
  protected lineMiterLimit: GeoArrowPolygonLayerProps["lineMiterLimit"] | null;

  protected getFillColor: GeoArrowPolygonLayerProps["getFillColor"] | null;
  protected getLineColor: GeoArrowPolygonLayerProps["getLineColor"] | null;
  protected getLineWidth: GeoArrowPolygonLayerProps["getLineWidth"] | null;
  protected getElevation: GeoArrowPolygonLayerProps["getElevation"] | null;
=======
export class PointCloudModel extends BaseArrowLayerModel {
  static layerType = "point-cloud";

  protected sizeUnits: GeoArrowPointCloudLayerProps["sizeUnits"] | null;
  protected pointSize: GeoArrowPointCloudLayerProps["pointSize"] | null;
  // protected material: GeoArrowPointCloudLayerProps["material"] | null;

  protected getColor: GeoArrowPointCloudLayerProps["getColor"] | null;
  protected getNormal: GeoArrowPointCloudLayerProps["getNormal"] | null;
>>>>>>> 7f6f16f5

  constructor(model: WidgetModel, updateStateCallback: () => void) {
    super(model, updateStateCallback);

<<<<<<< HEAD
    this.initRegularAttribute("stroked", "stroked");
    this.initRegularAttribute("filled", "filled");
    this.initRegularAttribute("extruded", "extruded");
    this.initRegularAttribute("wireframe", "wireframe");
    this.initRegularAttribute("elevation_scale", "elevationScale");
    this.initRegularAttribute("line_width_units", "lineWidthUnits");
    this.initRegularAttribute("line_width_scale", "lineWidthScale");
    this.initRegularAttribute("line_width_min_pixels", "lineWidthMinPixels");
    this.initRegularAttribute("line_width_max_pixels", "lineWidthMaxPixels");
    this.initRegularAttribute("line_joint_rounded", "lineJointRounded");
    this.initRegularAttribute("line_miter_limit", "lineMiterLimit");

    this.initVectorizedAccessor("get_fill_color", "getFillColor");
    this.initVectorizedAccessor("get_line_color", "getLineColor");
    this.initVectorizedAccessor("get_line_width", "getLineWidth");
    this.initVectorizedAccessor("get_elevation", "getElevation");
  }

  layerProps(): Omit<GeoArrowPolygonLayerProps, "id"> {
    console.log("table", this.table);
    console.log("filled", this.filled);

    return {
      data: this.table,
      ...(isDefined(this.stroked) && { stroked: this.stroked }),
      ...(isDefined(this.filled) && { filled: this.filled }),
      ...(isDefined(this.extruded) && { extruded: this.extruded }),
      ...(isDefined(this.wireframe) && { wireframe: this.wireframe }),
      ...(isDefined(this.elevationScale) && {
        elevationScale: this.elevationScale,
      }),
      ...(isDefined(this.lineWidthUnits) && {
        lineWidthUnits: this.lineWidthUnits,
      }),
      ...(isDefined(this.lineWidthScale) && {
        lineWidthScale: this.lineWidthScale,
      }),
      ...(isDefined(this.lineWidthMinPixels) && {
        lineWidthMinPixels: this.lineWidthMinPixels,
      }),
      ...(isDefined(this.lineWidthMaxPixels) && {
        lineWidthMaxPixels: this.lineWidthMaxPixels,
      }),
      ...(isDefined(this.lineJointRounded) && {
        lineJointRounded: this.lineJointRounded,
      }),
      ...(isDefined(this.lineMiterLimit) && {
        lineMiterLimit: this.lineMiterLimit,
      }),
      ...(isDefined(this.getFillColor) && { getFillColor: this.getFillColor }),
      ...(isDefined(this.getLineColor) && { getLineColor: this.getLineColor }),
      ...(isDefined(this.getLineWidth) && { getLineWidth: this.getLineWidth }),
      ...(isDefined(this.getElevation) && { getElevation: this.getElevation }),
    };
  }

  render(): GeoArrowPolygonLayer {
    return new GeoArrowPolygonLayer({
=======
    this.initRegularAttribute("size_units", "sizeUnits");
    this.initRegularAttribute("point_size", "pointSize");

    this.initVectorizedAccessor("get_color", "getColor");
    this.initVectorizedAccessor("get_normal", "getNormal");
  }

  layerProps(): Omit<GeoArrowPointCloudLayerProps, "id"> {
    return {
      data: this.table,
      ...(isDefined(this.sizeUnits) && { sizeUnits: this.sizeUnits }),
      ...(isDefined(this.pointSize) && { pointSize: this.pointSize }),
      ...(isDefined(this.getColor) && { getColor: this.getColor }),
      ...(isDefined(this.getNormal) && { getNormal: this.getNormal }),
    };
  }

  render(): GeoArrowPointCloudLayer {
    return new GeoArrowPointCloudLayer({
>>>>>>> 7f6f16f5
      ...this.baseLayerProps(),
      ...this.layerProps(),
    });
  }
}

export class ScatterplotModel extends BaseArrowLayerModel {
  static layerType = "scatterplot";

  protected radiusUnits: GeoArrowScatterplotLayerProps["radiusUnits"] | null;
  protected radiusScale: GeoArrowScatterplotLayerProps["radiusScale"] | null;
  protected radiusMinPixels:
    | GeoArrowScatterplotLayerProps["radiusMinPixels"]
    | null;
  protected radiusMaxPixels:
    | GeoArrowScatterplotLayerProps["radiusMaxPixels"]
    | null;
  protected lineWidthUnits:
    | GeoArrowScatterplotLayerProps["lineWidthUnits"]
    | null;
  protected lineWidthScale:
    | GeoArrowScatterplotLayerProps["lineWidthScale"]
    | null;
  protected lineWidthMinPixels:
    | GeoArrowScatterplotLayerProps["lineWidthMinPixels"]
    | null;
  protected lineWidthMaxPixels:
    | GeoArrowScatterplotLayerProps["lineWidthMaxPixels"]
    | null;
  protected stroked: GeoArrowScatterplotLayerProps["stroked"] | null;
  protected filled: GeoArrowScatterplotLayerProps["filled"] | null;
  protected billboard: GeoArrowScatterplotLayerProps["billboard"] | null;
  protected antialiasing: GeoArrowScatterplotLayerProps["antialiasing"] | null;
  protected getRadius: GeoArrowScatterplotLayerProps["getRadius"] | null;
  protected getFillColor: GeoArrowScatterplotLayerProps["getFillColor"] | null;
  protected getLineColor: GeoArrowScatterplotLayerProps["getLineColor"] | null;
  protected getLineWidth: GeoArrowScatterplotLayerProps["getLineWidth"] | null;

  constructor(model: WidgetModel, updateStateCallback: () => void) {
    super(model, updateStateCallback);

    this.initRegularAttribute("radius_units", "radiusUnits");
    this.initRegularAttribute("radius_scale", "radiusScale");
    this.initRegularAttribute("radius_min_pixels", "radiusMinPixels");
    this.initRegularAttribute("radius_max_pixels", "radiusMaxPixels");
    this.initRegularAttribute("line_width_units", "lineWidthUnits");
    this.initRegularAttribute("line_width_scale", "lineWidthScale");
    this.initRegularAttribute("line_width_min_pixels", "lineWidthMinPixels");
    this.initRegularAttribute("line_width_max_pixels", "lineWidthMaxPixels");
    this.initRegularAttribute("stroked", "stroked");
    this.initRegularAttribute("filled", "filled");
    this.initRegularAttribute("billboard", "billboard");
    this.initRegularAttribute("antialiasing", "antialiasing");

    this.initVectorizedAccessor("get_radius", "getRadius");
    this.initVectorizedAccessor("get_fill_color", "getFillColor");
    this.initVectorizedAccessor("get_line_color", "getLineColor");
    this.initVectorizedAccessor("get_line_width", "getLineWidth");
  }

  layerProps(): Omit<GeoArrowScatterplotLayerProps, "id"> {
    return {
      data: this.table,
      ...(isDefined(this.radiusUnits) && { radiusUnits: this.radiusUnits }),
      ...(isDefined(this.radiusScale) && { radiusScale: this.radiusScale }),
      ...(isDefined(this.radiusMinPixels) && {
        radiusMinPixels: this.radiusMinPixels,
      }),
      ...(isDefined(this.radiusMaxPixels) && {
        radiusMaxPixels: this.radiusMaxPixels,
      }),
      ...(isDefined(this.lineWidthUnits) && {
        lineWidthUnits: this.lineWidthUnits,
      }),
      ...(isDefined(this.lineWidthScale) && {
        lineWidthScale: this.lineWidthScale,
      }),
      ...(isDefined(this.lineWidthMinPixels) && {
        lineWidthMinPixels: this.lineWidthMinPixels,
      }),
      ...(isDefined(this.lineWidthMaxPixels) && {
        lineWidthMaxPixels: this.lineWidthMaxPixels,
      }),
      ...(isDefined(this.stroked) && { stroked: this.stroked }),
      ...(isDefined(this.filled) && { filled: this.filled }),
      ...(isDefined(this.billboard) && { billboard: this.billboard }),
      ...(isDefined(this.antialiasing) && { antialiasing: this.antialiasing }),
      ...(isDefined(this.getRadius) && { getRadius: this.getRadius }),
      ...(isDefined(this.getFillColor) && { getFillColor: this.getFillColor }),
      ...(isDefined(this.getLineColor) && { getLineColor: this.getLineColor }),
      ...(isDefined(this.getLineWidth) && { getLineWidth: this.getLineWidth }),
    };
  }

  render(): GeoArrowScatterplotLayer {
    return new GeoArrowScatterplotLayer({
      ...this.baseLayerProps(),
      ...this.layerProps(),
    });
  }
}

export class SolidPolygonModel extends BaseArrowLayerModel {
  static layerType = "solid-polygon";

  protected filled: GeoArrowSolidPolygonLayerProps["filled"] | null;
  protected extruded: GeoArrowSolidPolygonLayerProps["extruded"] | null;
  protected wireframe: GeoArrowSolidPolygonLayerProps["wireframe"] | null;
  protected elevationScale:
    | GeoArrowSolidPolygonLayerProps["elevationScale"]
    | null;
  protected getElevation: GeoArrowSolidPolygonLayerProps["getElevation"] | null;
  protected getFillColor: GeoArrowSolidPolygonLayerProps["getFillColor"] | null;
  protected getLineColor: GeoArrowSolidPolygonLayerProps["getLineColor"] | null;

  constructor(model: WidgetModel, updateStateCallback: () => void) {
    super(model, updateStateCallback);

    this.initRegularAttribute("filled", "filled");
    this.initRegularAttribute("extruded", "extruded");
    this.initRegularAttribute("wireframe", "wireframe");
    this.initRegularAttribute("elevation_scale", "elevationScale");

    this.initVectorizedAccessor("get_elevation", "getElevation");
    this.initVectorizedAccessor("get_fill_color", "getFillColor");
    this.initVectorizedAccessor("get_line_color", "getLineColor");
  }

  layerProps(): Omit<GeoArrowSolidPolygonLayerProps, "id"> {
    return {
      data: this.table,
      ...(isDefined(this.filled) && { filled: this.filled }),
      ...(isDefined(this.extruded) && { extruded: this.extruded }),
      ...(isDefined(this.wireframe) && { wireframe: this.wireframe }),
      ...(isDefined(this.elevationScale) && {
        elevationScale: this.elevationScale,
      }),
      ...(isDefined(this.getElevation) && { getElevation: this.getElevation }),
      ...(isDefined(this.getFillColor) && { getFillColor: this.getFillColor }),
      ...(isDefined(this.getLineColor) && { getLineColor: this.getLineColor }),
    };
  }

  render(): GeoArrowSolidPolygonLayer {
    return new GeoArrowSolidPolygonLayer({
      ...this.baseLayerProps(),
      ...this.layerProps(),
    });
  }
}

export class TextModel extends BaseArrowLayerModel {
  static layerType = "text";

  protected billboard: GeoArrowTextLayerProps["billboard"] | null;
  protected sizeScale: GeoArrowTextLayerProps["sizeScale"] | null;
  protected sizeUnits: GeoArrowTextLayerProps["sizeUnits"] | null;
  protected sizeMinPixels: GeoArrowTextLayerProps["sizeMinPixels"] | null;
  protected sizeMaxPixels: GeoArrowTextLayerProps["sizeMaxPixels"] | null;
  // protected background: GeoArrowTextLayerProps["background"] | null;
  protected getBackgroundColor:
    | GeoArrowTextLayerProps["getBackgroundColor"]
    | null;
  protected getBorderColor: GeoArrowTextLayerProps["getBorderColor"] | null;
  protected getBorderWidth: GeoArrowTextLayerProps["getBorderWidth"] | null;
  protected backgroundPadding:
    | GeoArrowTextLayerProps["backgroundPadding"]
    | null;
  protected characterSet: GeoArrowTextLayerProps["characterSet"] | null;
  protected fontFamily: GeoArrowTextLayerProps["fontFamily"] | null;
  protected fontWeight: GeoArrowTextLayerProps["fontWeight"] | null;
  protected lineHeight: GeoArrowTextLayerProps["lineHeight"] | null;
  protected outlineWidth: GeoArrowTextLayerProps["outlineWidth"] | null;
  protected outlineColor: GeoArrowTextLayerProps["outlineColor"] | null;
  protected fontSettings: GeoArrowTextLayerProps["fontSettings"] | null;
  protected wordBreak: GeoArrowTextLayerProps["wordBreak"] | null;
  protected maxWidth: GeoArrowTextLayerProps["maxWidth"] | null;
  protected getText!: GeoArrowTextLayerProps["getText"];
  protected getPosition: GeoArrowTextLayerProps["getPosition"] | null;
  protected getColor: GeoArrowTextLayerProps["getColor"] | null;
  protected getSize: GeoArrowTextLayerProps["getSize"] | null;
  protected getAngle: GeoArrowTextLayerProps["getAngle"] | null;
  protected getTextAnchor: GeoArrowTextLayerProps["getTextAnchor"] | null;
  protected getAlignmentBaseline:
    | GeoArrowTextLayerProps["getAlignmentBaseline"]
    | null;
  protected getPixelOffset: GeoArrowTextLayerProps["getPixelOffset"] | null;

  constructor(model: WidgetModel, updateStateCallback: () => void) {
    super(model, updateStateCallback);

    this.initRegularAttribute("billboard", "billboard");
    this.initRegularAttribute("size_scale", "sizeScale");
    this.initRegularAttribute("size_units", "sizeUnits");
    this.initRegularAttribute("size_min_pixels", "sizeMinPixels");
    this.initRegularAttribute("size_max_pixels", "sizeMaxPixels");
    // this.initRegularAttribute("background", "background");
    this.initRegularAttribute("background_padding", "backgroundPadding");
    this.initRegularAttribute("character_set", "characterSet");
    this.initRegularAttribute("font_family", "fontFamily");
    this.initRegularAttribute("font_weight", "fontWeight");
    this.initRegularAttribute("line_height", "lineHeight");
    this.initRegularAttribute("outline_width", "outlineWidth");
    this.initRegularAttribute("outline_color", "outlineColor");
    this.initRegularAttribute("font_settings", "fontSettings");
    this.initRegularAttribute("word_break", "wordBreak");
    this.initRegularAttribute("max_width", "maxWidth");

    this.initVectorizedAccessor("get_background_color", "getBackgroundColor");
    this.initVectorizedAccessor("get_border_color", "getBorderColor");
    this.initVectorizedAccessor("get_border_width", "getBorderWidth");
    this.initVectorizedAccessor("get_text", "getText");
    this.initVectorizedAccessor("get_position", "getPosition");
    this.initVectorizedAccessor("get_color", "getColor");
    this.initVectorizedAccessor("get_size", "getSize");
    this.initVectorizedAccessor("get_angle", "getAngle");
    this.initVectorizedAccessor("get_text_anchor", "getTextAnchor");
    this.initVectorizedAccessor(
      "get_alignment_baseline",
      "getAlignmentBaseline",
    );
    this.initVectorizedAccessor("get_pixel_offset", "getPixelOffset");
  }

  layerProps(): Omit<GeoArrowTextLayerProps, "id"> {
    return {
      data: this.table,
      // Always provided
      getText: this.getText,
      ...(isDefined(this.billboard) && { billboard: this.billboard }),
      ...(isDefined(this.sizeScale) && { sizeScale: this.sizeScale }),
      ...(isDefined(this.sizeUnits) && { sizeUnits: this.sizeUnits }),
      ...(isDefined(this.sizeMinPixels) && {
        sizeMinPixels: this.sizeMinPixels,
      }),
      ...(isDefined(this.sizeMaxPixels) && {
        sizeMaxPixels: this.sizeMaxPixels,
      }),
      // ...(isDefined(this.background) && {background: this.background}),
      ...(isDefined(this.backgroundPadding) && {
        backgroundPadding: this.backgroundPadding,
      }),
      ...(isDefined(this.characterSet) && { characterSet: this.characterSet }),
      ...(isDefined(this.fontFamily) && { fontFamily: this.fontFamily }),
      ...(isDefined(this.fontWeight) && { fontWeight: this.fontWeight }),
      ...(isDefined(this.lineHeight) && { lineHeight: this.lineHeight }),
      ...(isDefined(this.outlineWidth) && { outlineWidth: this.outlineWidth }),
      ...(isDefined(this.outlineColor) && { outlineColor: this.outlineColor }),
      ...(isDefined(this.fontSettings) && { fontSettings: this.fontSettings }),
      ...(isDefined(this.wordBreak) && { wordBreak: this.wordBreak }),
      ...(isDefined(this.maxWidth) && { maxWidth: this.maxWidth }),

      ...(isDefined(this.getBackgroundColor) && {
        getBackgroundColor: this.getBackgroundColor,
      }),
      ...(isDefined(this.getBorderColor) && {
        getBorderColor: this.getBorderColor,
      }),
      ...(isDefined(this.getBorderWidth) && {
        getBorderWidth: this.getBorderWidth,
      }),
      ...(isDefined(this.getPosition) && { getPosition: this.getPosition }),
      ...(isDefined(this.getColor) && { getColor: this.getColor }),
      ...(isDefined(this.getSize) && { getSize: this.getSize }),
      ...(isDefined(this.getAngle) && { getAngle: this.getAngle }),
      ...(isDefined(this.getTextAnchor) && {
        getTextAnchor: this.getTextAnchor,
      }),
      ...(isDefined(this.getAlignmentBaseline) && {
        getAlignmentBaseline: this.getAlignmentBaseline,
      }),
      ...(isDefined(this.getPixelOffset) && {
        getPixelOffset: this.getPixelOffset,
      }),
    };
  }

  render(): GeoArrowTextLayer {
    return new GeoArrowTextLayer({
      ...this.baseLayerProps(),
      ...this.layerProps(),
    });
  }
}

export async function initializeLayer(
  model: WidgetModel,
  updateStateCallback: () => void,
): Promise<BaseLayerModel> {
  const layerType = model.get("_layer_type");
  let layerModel: BaseLayerModel;
  switch (layerType) {
    case ArcModel.layerType:
      layerModel = new ArcModel(model, updateStateCallback);
      break;

    case BitmapModel.layerType:
      layerModel = new BitmapModel(model, updateStateCallback);
      break;

    case BitmapTileModel.layerType:
      layerModel = new BitmapTileModel(model, updateStateCallback);
      break;

    case ColumnModel.layerType:
      layerModel = new ColumnModel(model, updateStateCallback);
      break;

    case HeatmapModel.layerType:
      layerModel = new HeatmapModel(model, updateStateCallback);
      break;

    case PathModel.layerType:
      layerModel = new PathModel(model, updateStateCallback);
      break;

<<<<<<< HEAD
    case PolygonModel.layerType:
      layerModel = new PolygonModel(model, updateStateCallback);
=======
    case PointCloudModel.layerType:
      layerModel = new PointCloudModel(model, updateStateCallback);
>>>>>>> 7f6f16f5
      break;

    case ScatterplotModel.layerType:
      layerModel = new ScatterplotModel(model, updateStateCallback);
      break;

    case SolidPolygonModel.layerType:
      layerModel = new SolidPolygonModel(model, updateStateCallback);
      break;

    case TextModel.layerType:
      layerModel = new TextModel(model, updateStateCallback);
      break;

    default:
      throw new Error(`no layer supported for ${layerType}`);
  }

  await layerModel.loadSubModels();
  return layerModel;
}<|MERGE_RESOLUTION|>--- conflicted
+++ resolved
@@ -3,13 +3,9 @@
   GeoArrowColumnLayer,
   GeoArrowHeatmapLayer,
   GeoArrowPathLayer,
-<<<<<<< HEAD
   GeoArrowPolygonLayer,
-=======
-  GeoArrowPathLayerProps,
   GeoArrowPointCloudLayer,
   GeoArrowPointCloudLayerProps,
->>>>>>> 7f6f16f5
   GeoArrowScatterplotLayer,
   GeoArrowSolidPolygonLayer,
   _GeoArrowTextLayer as GeoArrowTextLayer,
@@ -502,7 +498,44 @@
   }
 }
 
-<<<<<<< HEAD
+export class PointCloudModel extends BaseArrowLayerModel {
+  static layerType = "point-cloud";
+
+  protected sizeUnits: GeoArrowPointCloudLayerProps["sizeUnits"] | null;
+  protected pointSize: GeoArrowPointCloudLayerProps["pointSize"] | null;
+  // protected material: GeoArrowPointCloudLayerProps["material"] | null;
+
+  protected getColor: GeoArrowPointCloudLayerProps["getColor"] | null;
+  protected getNormal: GeoArrowPointCloudLayerProps["getNormal"] | null;
+
+  constructor(model: WidgetModel, updateStateCallback: () => void) {
+    super(model, updateStateCallback);
+
+    this.initRegularAttribute("size_units", "sizeUnits");
+    this.initRegularAttribute("point_size", "pointSize");
+
+    this.initVectorizedAccessor("get_color", "getColor");
+    this.initVectorizedAccessor("get_normal", "getNormal");
+  }
+
+  layerProps(): Omit<GeoArrowPointCloudLayerProps, "id"> {
+    return {
+      data: this.table,
+      ...(isDefined(this.sizeUnits) && { sizeUnits: this.sizeUnits }),
+      ...(isDefined(this.pointSize) && { pointSize: this.pointSize }),
+      ...(isDefined(this.getColor) && { getColor: this.getColor }),
+      ...(isDefined(this.getNormal) && { getNormal: this.getNormal }),
+    };
+  }
+
+  render(): GeoArrowPointCloudLayer {
+    return new GeoArrowPointCloudLayer({
+      ...this.baseLayerProps(),
+      ...this.layerProps(),
+    });
+  }
+}
+
 export class PolygonModel extends BaseArrowLayerModel {
   static layerType = "polygon";
 
@@ -528,22 +561,10 @@
   protected getLineColor: GeoArrowPolygonLayerProps["getLineColor"] | null;
   protected getLineWidth: GeoArrowPolygonLayerProps["getLineWidth"] | null;
   protected getElevation: GeoArrowPolygonLayerProps["getElevation"] | null;
-=======
-export class PointCloudModel extends BaseArrowLayerModel {
-  static layerType = "point-cloud";
-
-  protected sizeUnits: GeoArrowPointCloudLayerProps["sizeUnits"] | null;
-  protected pointSize: GeoArrowPointCloudLayerProps["pointSize"] | null;
-  // protected material: GeoArrowPointCloudLayerProps["material"] | null;
-
-  protected getColor: GeoArrowPointCloudLayerProps["getColor"] | null;
-  protected getNormal: GeoArrowPointCloudLayerProps["getNormal"] | null;
->>>>>>> 7f6f16f5
-
-  constructor(model: WidgetModel, updateStateCallback: () => void) {
-    super(model, updateStateCallback);
-
-<<<<<<< HEAD
+
+  constructor(model: WidgetModel, updateStateCallback: () => void) {
+    super(model, updateStateCallback);
+
     this.initRegularAttribute("stroked", "stroked");
     this.initRegularAttribute("filled", "filled");
     this.initRegularAttribute("extruded", "extruded");
@@ -602,27 +623,6 @@
 
   render(): GeoArrowPolygonLayer {
     return new GeoArrowPolygonLayer({
-=======
-    this.initRegularAttribute("size_units", "sizeUnits");
-    this.initRegularAttribute("point_size", "pointSize");
-
-    this.initVectorizedAccessor("get_color", "getColor");
-    this.initVectorizedAccessor("get_normal", "getNormal");
-  }
-
-  layerProps(): Omit<GeoArrowPointCloudLayerProps, "id"> {
-    return {
-      data: this.table,
-      ...(isDefined(this.sizeUnits) && { sizeUnits: this.sizeUnits }),
-      ...(isDefined(this.pointSize) && { pointSize: this.pointSize }),
-      ...(isDefined(this.getColor) && { getColor: this.getColor }),
-      ...(isDefined(this.getNormal) && { getNormal: this.getNormal }),
-    };
-  }
-
-  render(): GeoArrowPointCloudLayer {
-    return new GeoArrowPointCloudLayer({
->>>>>>> 7f6f16f5
       ...this.baseLayerProps(),
       ...this.layerProps(),
     });
@@ -939,13 +939,12 @@
       layerModel = new PathModel(model, updateStateCallback);
       break;
 
-<<<<<<< HEAD
+    case PointCloudModel.layerType:
+      layerModel = new PointCloudModel(model, updateStateCallback);
+      break;
+
     case PolygonModel.layerType:
       layerModel = new PolygonModel(model, updateStateCallback);
-=======
-    case PointCloudModel.layerType:
-      layerModel = new PointCloudModel(model, updateStateCallback);
->>>>>>> 7f6f16f5
       break;
 
     case ScatterplotModel.layerType:
