--- conflicted
+++ resolved
@@ -14,12 +14,8 @@
     "react-map-gl": "^7.1.5"
   },
   "devDependencies": {
-<<<<<<< HEAD
     "@jupyter-widgets/base": "^6.0.6",
-    "@types/react": "^18.2.31",
-=======
     "@types/react": "^18.2.33",
->>>>>>> d4a05a3a
     "esbuild": "^0.19.5",
     "nodemon": "^3.0.1"
   },
