{
  "comment": {
    "maplibre": "Upgrading maplibre to v4 broke the basemap in static HTML exports."
  },
  "dependencies": {
<<<<<<< HEAD
    "@anywidget/react": "^0.0.2",
    "@babel/runtime": "^7.23.8",
    "@deck.gl/core": "^8.9.33",
    "@deck.gl/extensions": "^8.9.33",
    "@deck.gl/layers": "^8.9.33",
    "@deck.gl/react": "^8.9.33",
    "@geoarrow/deck.gl-layers": "^0.3.0-beta.10",
    "apache-arrow": "^15.0.0",
    "maplibre-gl": "^3.5.2",
=======
    "@anywidget/react": "^0.0.3",
    "@babel/runtime": "^7.23.9",
    "@deck.gl/core": "^8.9.34",
    "@deck.gl/extensions": "^8.9.34",
    "@deck.gl/layers": "^8.9.34",
    "@deck.gl/react": "^8.9.34",
    "@geoarrow/deck.gl-layers": "^0.3.0-beta.11",
    "apache-arrow": "^15.0.0",
    "maplibre-gl": "^3.6.2",
>>>>>>> bf843c07
    "parquet-wasm": "0.5.0",
    "react": "^18.2.0",
    "react-dom": "^18.2.0",
    "react-map-gl": "^7.1.7",
    "uuid": "^9.0.1"
  },
  "type": "module",
  "devDependencies": {
    "@anywidget/types": "^0.1.5",
    "@jupyter-widgets/base": "^6.0.6",
    "@types/react": "^18.2.55",
    "@types/uuid": "^9.0.8",
    "esbuild": "^0.20.0",
    "nodemon": "^3.0.3",
    "prettier": "^3.2.5",
    "typescript": "^5.3.3",
    "vitest": "^1.2.2"
  },
  "scripts": {
    "build": "node ./build.mjs",
    "build:watch": "nodemon --watch src/ --exec \"npm run build\" --ext js,json,ts,tsx,css",
    "fmt:check": "prettier './src/**/*.{ts,tsx,css}' --check",
    "fmt": "prettier './src/**/*.{ts,tsx,css}' --write",
    "test": "vitest run",
    "typecheck": "tsc --build"
  },
  "resolutions": {
    "@deck.gl/core": "8.9.30",
    "@deck.gl/layers": "8.9.30",
    "@deck.gl/react": "8.9.30"
  },
  "volta": {
    "node": "18.18.2",
    "npm": "10.2.3"
  }
}<|MERGE_RESOLUTION|>--- conflicted
+++ resolved
@@ -3,17 +3,6 @@
     "maplibre": "Upgrading maplibre to v4 broke the basemap in static HTML exports."
   },
   "dependencies": {
-<<<<<<< HEAD
-    "@anywidget/react": "^0.0.2",
-    "@babel/runtime": "^7.23.8",
-    "@deck.gl/core": "^8.9.33",
-    "@deck.gl/extensions": "^8.9.33",
-    "@deck.gl/layers": "^8.9.33",
-    "@deck.gl/react": "^8.9.33",
-    "@geoarrow/deck.gl-layers": "^0.3.0-beta.10",
-    "apache-arrow": "^15.0.0",
-    "maplibre-gl": "^3.5.2",
-=======
     "@anywidget/react": "^0.0.3",
     "@babel/runtime": "^7.23.9",
     "@deck.gl/core": "^8.9.34",
@@ -23,7 +12,6 @@
     "@geoarrow/deck.gl-layers": "^0.3.0-beta.11",
     "apache-arrow": "^15.0.0",
     "maplibre-gl": "^3.6.2",
->>>>>>> bf843c07
     "parquet-wasm": "0.5.0",
     "react": "^18.2.0",
     "react-dom": "^18.2.0",
