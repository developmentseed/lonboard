{
  "dependencies": {
    "@anywidget/react": "^0.2.0",
    "@babel/runtime": "^7.28.4",
<<<<<<< HEAD
    "@deck.gl/core": "^9.2.1",
    "@deck.gl/extensions": "^9.2.1",
    "@deck.gl/layers": "^9.2.1",
    "@deck.gl/mapbox": "^9.2.1",
    "@deck.gl/react": "^9.2.1",
    "@geoarrow/deck.gl-layers": "^0.4.0-beta.3",
=======
    "@deck.gl/core": "^9.2.2",
    "@deck.gl/extensions": "^9.2.2",
    "@deck.gl/layers": "^9.2.2",
    "@deck.gl/mapbox": "^9.2.2",
    "@deck.gl/mesh-layers": "^9.2.2",
    "@deck.gl/react": "^9.2.2",
    "@geoarrow/deck.gl-layers": "^0.4.0-beta.1",
>>>>>>> 74ace7ca
    "@geoarrow/geoarrow-js": "^0.3.2",
    "@nextui-org/react": "^2.4.8",
    "@xstate/react": "^6.0.0",
    "apache-arrow": "^21.1.0",
    "esbuild-sass-plugin": "^3.3.1",
    "framer-motion": "^12.23.19",
    "lodash.debounce": "^4.0.8",
    "lodash.throttle": "^4.1.1",
    "maplibre-gl": "^5.9.0",
    "memoize-one": "^6.0.0",
    "parquet-wasm": "0.7.1",
    "react": "^19.2.0",
    "react-dom": "^19.2.0",
    "react-map-gl": "^8.1.0",
    "threads": "1.7.0",
    "uuid": "^13.0.0",
    "xstate": "^5.22.0"
  },
  "type": "module",
  "devDependencies": {
    "@anywidget/types": "^0.2.0",
    "@eslint/js": "^9.36.0",
    "@jupyter-widgets/base": "^6.0.10",
    "@playwright/test": "^1.55.1",
    "@statelyai/inspect": "^0.4.0",
    "@tailwindcss/postcss": "^4.1.14",
    "@types/lodash": "^4.17.13",
    "@types/lodash.debounce": "^4.0.9",
    "@types/lodash.throttle": "^4.1.9",
    "@types/react": "^19.1.1",
    "autoprefixer": "^10.4.20",
    "dotenv": "^17.2.2",
    "esbuild": "^0.25.10",
    "eslint": "^9.36.0",
    "eslint-config-prettier": "^10.1.8",
    "eslint-plugin-import": "^2.32.0",
    "eslint-plugin-react": "^7.37.2",
    "globals": "^16.4.0",
    "nodemon": "^3.1.7",
    "postcss": "^8.4.49",
    "postcss-modules": "^6.0.1",
    "postcss-preset-env": "^10.1.1",
    "prettier": "^3.4.1",
    "tailwindcss": "^3.4.15",
    "typescript": "^5.7.2",
    "typescript-eslint": "^8.16.0",
    "vitest": "^3.2.4"
  },
  "overrides": {
    "@deck.gl/aggregation-layers": "^9.2.2",
    "@deck.gl/core": "^9.2.2",
    "@deck.gl/extensions": "^9.2.2",
    "@deck.gl/geo-layers": "^9.2.2",
    "@deck.gl/layers": "^9.2.2",
    "@deck.gl/widgets": "^9.2.2",
    "@loaders.gl/core": "^4.3.4",
    "@luma.gl/constants": "^9.2.2",
    "@luma.gl/core": "^9.2.2",
    "@luma.gl/engine": "^9.2.2",
    "@luma.gl/shadertools": "^9.2.2",
    "@types/react-dom": "^19.1.9"
  },
  "scripts": {
    "build": "node ./build.mjs",
    "build:watch": "nodemon --watch src/ --exec \"npm run build\" --ext js,json,ts,tsx,css",
    "prettier:check": "prettier './src/**/*.{ts,tsx,css}' --check",
    "prettier": "prettier './src/**/*.{ts,tsx,css}' --write",
    "lint": "eslint src",
    "lint-fix": "eslint src --fix",
    "test": "vitest run",
    "pretest:e2e": "npm run build",
    "test:e2e": "playwright test",
    "test:e2e:ui": "playwright test --ui",
    "jupyter:test": "uv run --group dev jupyter lab --no-browser --port=8889 --notebook-dir=tests/e2e/fixtures --IdentityProvider.token=''"
  },
  "volta": {
    "node": "22.20.0",
    "npm": "11.6.2"
  }
}<|MERGE_RESOLUTION|>--- conflicted
+++ resolved
@@ -2,22 +2,13 @@
   "dependencies": {
     "@anywidget/react": "^0.2.0",
     "@babel/runtime": "^7.28.4",
-<<<<<<< HEAD
-    "@deck.gl/core": "^9.2.1",
-    "@deck.gl/extensions": "^9.2.1",
-    "@deck.gl/layers": "^9.2.1",
-    "@deck.gl/mapbox": "^9.2.1",
-    "@deck.gl/react": "^9.2.1",
-    "@geoarrow/deck.gl-layers": "^0.4.0-beta.3",
-=======
     "@deck.gl/core": "^9.2.2",
     "@deck.gl/extensions": "^9.2.2",
     "@deck.gl/layers": "^9.2.2",
     "@deck.gl/mapbox": "^9.2.2",
     "@deck.gl/mesh-layers": "^9.2.2",
     "@deck.gl/react": "^9.2.2",
-    "@geoarrow/deck.gl-layers": "^0.4.0-beta.1",
->>>>>>> 74ace7ca
+    "@geoarrow/deck.gl-layers": "^0.4.0-beta.3",
     "@geoarrow/geoarrow-js": "^0.3.2",
     "@nextui-org/react": "^2.4.8",
     "@xstate/react": "^6.0.0",
