import autoprefixer from "autoprefixer";
import dotenv from "dotenv";
import esbuild from "esbuild";
import { sassPlugin } from "esbuild-sass-plugin";
import postcss from "postcss";
import postcssPresetEnv from "postcss-preset-env";
import tailwindcss from "tailwindcss";

// Load environment variables from .env file
dotenv.config();

const node_env = process.env.NODE_ENV || "production";

// List of environment variables to expose to the build
const defineEnv = {
  // Ref https://github.com/manzt/anywidget/issues/369#issuecomment-1792376003
  "define.amd": "false",
  "process.env.NODE_ENV": node_env,
  "process.env.XSTATE_INSPECT": JSON.stringify(
    process.env.XSTATE_INSPECT || "false",
  ),
};

esbuild.build({
  entryPoints: ["./src/index.tsx"],
  outdir: "lonboard/static/",
  bundle: true,
  format: "esm",
  target: ["es2022"],
  // Build sourcemaps when not in prod
  sourcemap: node_env !== "production",
  // Minify only in prod
  minify: node_env === "production",
  define: defineEnv,
  plugins: [
    sassPlugin({
      async transform(source) {
        const { css } = await postcss([
          tailwindcss,
          autoprefixer,
          postcssPresetEnv({ stage: 0 }),
        ]).process(source, { from: undefined });
        return css;
      },
    }),
  ],
<<<<<<< HEAD
  platform: "browser",
=======
  loader: {
    ".worker.js": "text",
    ".worker.min.js": "text",
  },
>>>>>>> 64a9fa5e
  // Code splitting didn't work initially because it tried to load from a local
  // relative path ./chunk.js
  // splitting: true,
});<|MERGE_RESOLUTION|>--- conflicted
+++ resolved
@@ -44,14 +44,11 @@
       },
     }),
   ],
-<<<<<<< HEAD
   platform: "browser",
-=======
   loader: {
     ".worker.js": "text",
     ".worker.min.js": "text",
   },
->>>>>>> 64a9fa5e
   // Code splitting didn't work initially because it tried to load from a local
   // relative path ./chunk.js
   // splitting: true,
